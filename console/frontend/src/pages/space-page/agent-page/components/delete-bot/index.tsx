<<<<<<< HEAD
import React, { useState } from "react";
import { useTranslation } from "react-i18next";
import { Button, message } from "antd";
import { deleteBotAPI, deleteAgent } from "@/services/agent";
import dialogDel from "@/assets/imgs/main/icon_dialog_del.png";
import { applyCancelUpload } from "@/services/spark-common";
import eventBus from "@/utils/event-bus";
=======
import React, { useState } from 'react';
import { useTranslation } from 'react-i18next';
import { Button, message } from 'antd';
import { deleteBotAPI, deleteAgent } from '@/services/agent';
import dialogDel from '@/assets/imgs/main/icon_dialog_del.png';
import { handleAgentStatus } from '@/services/release-management';
import eventBus from '@/utils/event-bus';
>>>>>>> 70e63f58

type BotDetail = {
  botStatus?: number;
  botId?: string | number;
  id?: string | number;
  name?: string;
  botName?: string;
};

interface DeleteBotProps {
  botDetail: BotDetail;
  setDeleteModal: (visible: boolean) => void;
  initData: () => void;
  type?: boolean;
}

function index({
  botDetail,
  setDeleteModal,
  initData,
  type,
}: DeleteBotProps): React.ReactElement {
  const [loading, setLoading] = useState(false);
  const { t } = useTranslation();

  async function handleOk(): Promise<void> {
    // 从智能体Tab传入Bot的删除 -- 调用星火方面接口
    setLoading(true);
    if (botDetail?.botStatus === 2) {
<<<<<<< HEAD
      await applyCancelUpload({ botId: botDetail.botId, reason: "" });
=======
      await handleAgentStatus(botDetail.botId as number, {
        action: 'OFFLINE',
        reason: '维护更新',
        publishType: 'MARKET',
      });
>>>>>>> 70e63f58
    }
    if (type) {
      deleteAgent({ botId: botDetail.botId })
        .then((data) => {
          setDeleteModal(false);
          initData();
          eventBus.emit("chatListChange");
          message.success(t("agentPage.deleteBot.deleteSuccess"));
        })
        .finally(() => {
          setLoading(false);
        });
      return;
    }

    deleteBotAPI(Number(botDetail.id as number))
      .then((data) => {
        setDeleteModal(false);
        initData();
        message.success(t("agentPage.deleteBot.deleteSuccess"));
      })
      .finally(() => {
        setLoading(false);
      });
  }

  return (
    <div className="mask">
      <div className="p-6 absolute bg-[#fff] rounded-2xl top-1/2 left-1/2 transform -translate-x-1/2 -translate-y-1/2 z-50 text-second font-medium text-md w-[310px]">
        <div className="flex items-center">
          <div className="bg-[#fff5f4] w-10 h-10 flex justify-center items-center rounded-lg">
            <img src={dialogDel} className="w-7 h-7" alt="" />
          </div>
          <p className="ml-2.5">{t("agentPage.deleteBot.confirmDelete")}</p>
        </div>
        <div className="w-full h-10 bg-[#F9FAFB] text-center mt-7 py-2 text-ellipsis overflow-hidden whitespace-nowrap">
          {botDetail.name || botDetail.botName}
        </div>
        <p className="mt-6 text-desc">
          {botDetail?.botStatus == 2
            ? t("agentPage.deleteBot.publishedWarning")
            : type
              ? t("agentPage.deleteBot.deletionNotice1")
              : t("agentPage.deleteBot.deletionNotice2")}
        </p>
        <div className="flex flex-row-reverse gap-3 mt-7">
          <Button
            type="text"
            loading={loading}
            onClick={handleOk}
            className="delete-btn px-6"
            style={{ textAlign: "center" }}
          >
            {t("agentPage.deleteBot.deleteButton")}
          </Button>
          <Button
            type="text"
            className="origin-btn px-6"
            onClick={() => setDeleteModal(false)}
            style={{ textAlign: "center" }}
          >
            {t("agentPage.deleteBot.cancelButton")}
          </Button>
        </div>
      </div>
    </div>
  );
}

export default index;<|MERGE_RESOLUTION|>--- conflicted
+++ resolved
@@ -1,12 +1,3 @@
-<<<<<<< HEAD
-import React, { useState } from "react";
-import { useTranslation } from "react-i18next";
-import { Button, message } from "antd";
-import { deleteBotAPI, deleteAgent } from "@/services/agent";
-import dialogDel from "@/assets/imgs/main/icon_dialog_del.png";
-import { applyCancelUpload } from "@/services/spark-common";
-import eventBus from "@/utils/event-bus";
-=======
 import React, { useState } from 'react';
 import { useTranslation } from 'react-i18next';
 import { Button, message } from 'antd';
@@ -14,7 +5,6 @@
 import dialogDel from '@/assets/imgs/main/icon_dialog_del.png';
 import { handleAgentStatus } from '@/services/release-management';
 import eventBus from '@/utils/event-bus';
->>>>>>> 70e63f58
 
 type BotDetail = {
   botStatus?: number;
@@ -44,23 +34,19 @@
     // 从智能体Tab传入Bot的删除 -- 调用星火方面接口
     setLoading(true);
     if (botDetail?.botStatus === 2) {
-<<<<<<< HEAD
-      await applyCancelUpload({ botId: botDetail.botId, reason: "" });
-=======
       await handleAgentStatus(botDetail.botId as number, {
         action: 'OFFLINE',
         reason: '维护更新',
         publishType: 'MARKET',
       });
->>>>>>> 70e63f58
     }
     if (type) {
       deleteAgent({ botId: botDetail.botId })
-        .then((data) => {
+        .then(data => {
           setDeleteModal(false);
           initData();
-          eventBus.emit("chatListChange");
-          message.success(t("agentPage.deleteBot.deleteSuccess"));
+          eventBus.emit('chatListChange');
+          message.success(t('agentPage.deleteBot.deleteSuccess'));
         })
         .finally(() => {
           setLoading(false);
@@ -69,10 +55,10 @@
     }
 
     deleteBotAPI(Number(botDetail.id as number))
-      .then((data) => {
+      .then(data => {
         setDeleteModal(false);
         initData();
-        message.success(t("agentPage.deleteBot.deleteSuccess"));
+        message.success(t('agentPage.deleteBot.deleteSuccess'));
       })
       .finally(() => {
         setLoading(false);
@@ -86,17 +72,17 @@
           <div className="bg-[#fff5f4] w-10 h-10 flex justify-center items-center rounded-lg">
             <img src={dialogDel} className="w-7 h-7" alt="" />
           </div>
-          <p className="ml-2.5">{t("agentPage.deleteBot.confirmDelete")}</p>
+          <p className="ml-2.5">{t('agentPage.deleteBot.confirmDelete')}</p>
         </div>
         <div className="w-full h-10 bg-[#F9FAFB] text-center mt-7 py-2 text-ellipsis overflow-hidden whitespace-nowrap">
           {botDetail.name || botDetail.botName}
         </div>
         <p className="mt-6 text-desc">
           {botDetail?.botStatus == 2
-            ? t("agentPage.deleteBot.publishedWarning")
+            ? t('agentPage.deleteBot.publishedWarning')
             : type
-              ? t("agentPage.deleteBot.deletionNotice1")
-              : t("agentPage.deleteBot.deletionNotice2")}
+              ? t('agentPage.deleteBot.deletionNotice1')
+              : t('agentPage.deleteBot.deletionNotice2')}
         </p>
         <div className="flex flex-row-reverse gap-3 mt-7">
           <Button
@@ -104,17 +90,17 @@
             loading={loading}
             onClick={handleOk}
             className="delete-btn px-6"
-            style={{ textAlign: "center" }}
+            style={{ textAlign: 'center' }}
           >
-            {t("agentPage.deleteBot.deleteButton")}
+            {t('agentPage.deleteBot.deleteButton')}
           </Button>
           <Button
             type="text"
             className="origin-btn px-6"
             onClick={() => setDeleteModal(false)}
-            style={{ textAlign: "center" }}
+            style={{ textAlign: 'center' }}
           >
-            {t("agentPage.deleteBot.cancelButton")}
+            {t('agentPage.deleteBot.cancelButton')}
           </Button>
         </div>
       </div>
