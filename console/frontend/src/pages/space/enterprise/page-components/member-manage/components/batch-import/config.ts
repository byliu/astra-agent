--- conflicted
+++ resolved
@@ -1,16 +1,11 @@
-<<<<<<< HEAD
-import { ModuleType, OperationType } from "@/permissions/permission-type";
-import type { ButtonConfig } from "@/components/button-group/types";
-=======
 import { ModuleType, OperationType } from '@/types/permission';
 import type { ButtonConfig } from '@/components/button-group/types';
->>>>>>> 70e63f58
 
 // 导入步骤枚举
 export enum ImportStep {
-  BEFORE_IMPORT = "before", // 导入前
-  UPLOADING = "uploading", // 上传中
-  IMPORT_RESULT = "import_result", // 导入后（显示结果）
+  BEFORE_IMPORT = 'before', // 导入前
+  UPLOADING = 'uploading', // 上传中
+  IMPORT_RESULT = 'import_result', // 导入后（显示结果）
 }
 
 // 组件属性接口
@@ -21,10 +16,10 @@
 
 // 批量导入按钮配置
 const batchImportButtonConfig: ButtonConfig = {
-  key: "batchImport",
-  text: "批量导入",
-  type: "primary",
-  size: "small",
+  key: 'batchImport',
+  text: '批量导入',
+  type: 'primary',
+  size: 'small',
   permission: {
     module: ModuleType.SPACE,
     operation: OperationType.ADD_MEMBERS,
@@ -33,16 +28,16 @@
 
 // 导入模板按钮配置
 const importTemplateButtonConfig: ButtonConfig = {
-  key: "importTemplate",
-  text: "导入模板",
-  type: "link",
+  key: 'importTemplate',
+  text: '导入模板',
+  type: 'link',
 };
 
 // 解析结果按钮配置
 const exportResultButtonConfig: ButtonConfig = {
-  key: "exportResult",
-  text: "解析结果",
-  type: "link",
+  key: 'exportResult',
+  text: '解析结果',
+  type: 'link',
 };
 
 export const btnConfigs = {
