--- conflicted
+++ resolved
@@ -1,15 +1,6 @@
-import React, { useState, useCallback, useMemo } from "react";
-import { Button, Card, message } from "antd";
+import React, { useState, useCallback, useMemo } from 'react';
+import { Button, Card, message } from 'antd';
 
-<<<<<<< HEAD
-import TransferOwnershipModal from "@/components/space/transfer-ownership-modal";
-import DeleteSpaceModal from "@/components/space/delete-space-modal";
-import styles from "./index.module.scss";
-import useSpaceStore from "@/store/space-store";
-import LeaveSpaceModal from "@/components/space/leave-space-modal";
-import { usePermissions } from "@/hooks/use-permissions";
-import { ModuleType, OperationType } from "@/permissions/permission-type";
-=======
 import TransferOwnershipModal from '@/components/space/transfer-ownership-modal';
 import DeleteSpaceModal from '@/components/space/delete-space-modal';
 import styles from './index.module.scss';
@@ -17,7 +8,6 @@
 import LeaveSpaceModal from '@/components/space/leave-space-modal';
 import { usePermissions } from '@/hooks/use-permissions';
 import { ModuleType, OperationType } from '@/types/permission';
->>>>>>> 70e63f58
 
 interface SpaceInfo {
   id: string;
@@ -36,11 +26,11 @@
   const getTextConfig = (userRole: number) => {
     const isOwner = userRole === 1;
     return {
-      deleteSpace: isOwner ? "删除空间" : "离开空间",
+      deleteSpace: isOwner ? '删除空间' : '离开空间',
       deleteDescription: isOwner
-        ? "空间删除后所有资产将无法恢复，请谨慎操作"
-        : "退出空间后将无法访问空间内容，需要重新邀请才能加入",
-      deleteButtonText: isOwner ? "删除空间" : "离开空间",
+        ? '空间删除后所有资产将无法恢复，请谨慎操作'
+        : '退出空间后将无法访问空间内容，需要重新邀请才能加入',
+      deleteButtonText: isOwner ? '删除空间' : '离开空间',
     };
   };
 
@@ -63,12 +53,12 @@
 
   const handleTransferModalSubmit = useCallback((values: any) => {
     try {
-      console.log("转让所有权:", values);
-      message.success("转让所有权成功");
+      console.log('转让所有权:', values);
+      message.success('转让所有权成功');
       setShowTransferModal(false);
     } catch (error) {
-      message.error("转让所有权失败");
-      console.error("转让所有权失败", error);
+      message.error('转让所有权失败');
+      console.error('转让所有权失败', error);
     }
   }, []);
 
@@ -91,15 +81,15 @@
   }, []);
 
   const handleDeleteModalSubmit = useCallback((values: any) => {
-    console.log(values, "------------ handleDeleteModalSubmit -----------");
+    console.log(values, '------------ handleDeleteModalSubmit -----------');
   }, []);
 
   const showTransferBtn = useMemo(() => {
     return (
-      spaceType === "team" &&
+      spaceType === 'team' &&
       permissionsUtils?.checks.hasModulePermission(
         ModuleType.SPACE,
-        OperationType.SPACE_TRANSFER,
+        OperationType.SPACE_TRANSFER
       )
     );
   }, [spaceType, permissionsUtils]);
@@ -107,7 +97,7 @@
   const showDeleteBtn = useMemo(() => {
     return permissionsUtils?.checks.hasModulePermission(
       ModuleType.SPACE,
-      OperationType.SPACE_DELETE,
+      OperationType.SPACE_DELETE
     );
   }, [spaceType, permissionsUtils]);
 
