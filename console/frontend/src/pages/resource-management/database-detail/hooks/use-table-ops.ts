--- conflicted
+++ resolved
@@ -1,10 +1,10 @@
-import { useCallback } from "react";
-import { message, Modal } from "antd";
-import { useTranslation } from "react-i18next";
-import { useParams } from "react-router-dom";
-import { useDatabaseContext } from "../context/database-context";
-import { tableList, deleteTable, copyTable } from "@/services/database";
-import { DatabaseItem } from "@/types/database";
+import { useCallback } from 'react';
+import { message, Modal } from 'antd';
+import { useTranslation } from 'react-i18next';
+import { useParams } from 'react-router-dom';
+import { useDatabaseContext } from '../context/database-context';
+import { tableList, deleteTable, copyTable } from '@/services/database';
+import { DatabaseItem } from '@/types/database';
 
 /**
  * 表格操作Hook
@@ -28,7 +28,7 @@
 
       if (list?.length) {
         const activeItem = list.find(
-          (item) => item.id === state.currentSheet?.id,
+          item => item.id === state.currentSheet?.id
         );
         actions.setCurrentSheet(activeItem || list[0] || null);
       }
@@ -40,30 +40,8 @@
   const deleteTableById = useCallback(
     async (tableId: number) => {
       Modal.confirm({
-        title: t("database.confirmDeleteTable"),
+        title: t('database.confirmDeleteTable'),
         centered: true,
-<<<<<<< HEAD
-        onOk: async () => {
-          try {
-            actions.setTables(state.tables, true);
-            await deleteTable({ id: tableId });
-            actions.setCurrentSheet(null);
-            fetchTableList();
-            message.success(t("database.deleteSuccess"));
-          } catch (error) {
-            actions.setTables(state.tables, false);
-          }
-        },
-      });
-    },
-    [
-      actions.setTables,
-      actions.setCurrentSheet,
-      state.tables,
-      fetchTableList,
-      t,
-    ],
-=======
         onOk: () => {
           actions.setTables(state.tables, true);
           deleteTable({ id: tableId })
@@ -80,7 +58,6 @@
       });
     },
     [actions.setTables, actions.setCurrentSheet, state.tables, fetchTableList]
->>>>>>> 70e63f58
   );
 
   const copyTableById = useCallback(
@@ -88,19 +65,19 @@
       try {
         await copyTable({ tbId: tableId });
         fetchTableList();
-        message.success(t("database.copySuccess"));
+        message.success(t('database.copySuccess'));
       } catch (error) {
         // 复制表格失败
       }
     },
-    [fetchTableList, t],
+    [fetchTableList, t]
   );
 
   const handleSheetSelect = useCallback(
     (sheet: DatabaseItem | null) => {
       actions.setCurrentSheet(sheet);
     },
-    [actions.setCurrentSheet],
+    [actions.setCurrentSheet]
   );
 
   return { fetchTableList, deleteTableById, copyTableById, handleSheetSelect };
