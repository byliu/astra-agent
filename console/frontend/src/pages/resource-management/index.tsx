--- conflicted
+++ resolved
@@ -13,13 +13,8 @@
 const DataBaseTableAdd = React.lazy(
   () => import("./database-detail/database-table-add")
 );
-<<<<<<< HEAD
 const RpaPage = React.lazy(() => import('./rpa-page'));
 const RpaDetail = React.lazy(() => import('./rpa-detail'));
-=======
-const RpaPage = React.lazy(() => import("./rpa-page"));
-const RpaDetail = React.lazy(() => import("./rpa-detail"));
->>>>>>> 7692b383
 
 function ResourceManagement(): JSX.Element {
   return (
