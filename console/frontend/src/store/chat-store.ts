--- conflicted
+++ resolved
@@ -1,57 +1,48 @@
-import { create } from "zustand";
+import { create } from 'zustand';
 import type {
   MessageListType,
   ChatState,
   ChatActions,
   Option,
-<<<<<<< HEAD
-} from "@/types/chat";
-const useChatStore = create<ChatState & ChatActions>((set) => ({
-=======
   UploadFileInfo,
 } from '@/types/chat';
 const useChatStore = create<ChatState & ChatActions>(set => ({
->>>>>>> 70e63f58
   // 状态
   messageList: [],
   chatFileListNoReq: [],
   streamingMessage: null,
-  streamId: "",
+  streamId: '',
   answerPercent: 0,
   controllerRef: new AbortController(),
   isLoading: false,
-  currentToolName: "",
-  traceSource: "",
-  deepThinkText: "",
+  currentToolName: '',
+  traceSource: '',
+  deepThinkText: '',
   currentChatId: 0,
   workflowOperation: [],
   isWorkflowOption: false,
   workflowOption: {
     option: [] as Option[],
-    content: "",
+    content: '',
   },
   // 操作
   initChatStore: (): void => {
     set({
       messageList: [],
-<<<<<<< HEAD
-      streamId: "",
-=======
       chatFileListNoReq: [],
       streamId: '',
->>>>>>> 70e63f58
       streamingMessage: null,
       answerPercent: 0,
       controllerRef: new AbortController(),
       isLoading: false,
-      currentToolName: "",
-      traceSource: "",
-      deepThinkText: "",
+      currentToolName: '',
+      traceSource: '',
+      deepThinkText: '',
       workflowOperation: [],
       isWorkflowOption: false,
       workflowOption: {
         option: [] as Option[],
-        content: "",
+        content: '',
       },
     });
   },
@@ -69,24 +60,20 @@
     }));
   },
   addMessage: (message: MessageListType): void =>
-<<<<<<< HEAD
-    set((state) => ({ messageList: [...state.messageList, message] })),
-=======
     set(state => {
       return { messageList: [...state.messageList, message] };
     }),
->>>>>>> 70e63f58
 
   // 流式消息管理 - 性能优化版：直接在messageList中操作
   startStreamingMessage: (message: MessageListType): void =>
-    set((state) => ({
+    set(state => ({
       messageList: [...state.messageList, message],
       streamingMessage: null, // 清除单独的streamingMessage
       isLoading: true,
     })),
 
   updateStreamingMessage: (content: string): void =>
-    set((state) => {
+    set(state => {
       if (state.messageList.length === 0) return state;
 
       const updatedMessageList = [...state.messageList];
@@ -109,13 +96,8 @@
       return state;
     }),
 
-<<<<<<< HEAD
-  finishStreamingMessage: (sid?: string, id?: number): void =>
-    set((state) => {
-=======
   finishStreamingMessage: (sid?: string, reqId?: number): void =>
     set(state => {
->>>>>>> 70e63f58
       if (state.messageList.length === 0) return state;
 
       const updatedMessageList = [...state.messageList];
@@ -125,7 +107,7 @@
       if (lastMessage && !lastMessage.sid) {
         updatedMessageList[updatedMessageList.length - 1] = {
           ...lastMessage,
-          message: lastMessage.message || "", // 确保message字段存在
+          message: lastMessage.message || '', // 确保message字段存在
           sid,
           reqId,
           workflowEventData: {
@@ -139,26 +121,26 @@
           messageList: updatedMessageList,
           isLoading: false,
           answerPercent: 0,
-          traceSource: "",
-          sourceType: "",
-          deepThinkText: "",
-          currentToolName: "",
-          streamId: "",
+          traceSource: '',
+          sourceType: '',
+          deepThinkText: '',
+          currentToolName: '',
+          streamId: '',
         };
       }
 
       return {
         isLoading: false,
         answerPercent: 0,
-        traceSource: "",
-        deepThinkText: "",
-        currentToolName: "",
-        streamId: "",
+        traceSource: '',
+        deepThinkText: '',
+        currentToolName: '',
+        streamId: '',
       };
     }),
 
   clearStreamingMessage: (): void =>
-    set((state) => {
+    set(state => {
       const updatedMessageList = [...state.messageList];
 
       return {
@@ -170,7 +152,7 @@
         isWorkflowOption: false,
         workflowOption: {
           option: [] as Option[],
-          content: "",
+          content: '',
         },
       };
     }),
@@ -183,7 +165,7 @@
     set({ currentToolName }),
   setTraceSource: (traceSource: string): void => set({ traceSource }),
   setDeepThinkText: (deepThinkText: string): void =>
-    set((state) => ({ deepThinkText: state.deepThinkText + deepThinkText })),
+    set(state => ({ deepThinkText: state.deepThinkText + deepThinkText })),
   setCurrentChatId: (currentChatId: number): void => set({ currentChatId }),
   setWorkflowOperation: (workflowOperation: string[]): void =>
     set({ workflowOperation }),
