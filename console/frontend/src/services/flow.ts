--- conflicted
+++ resolved
@@ -1,11 +1,11 @@
-import http from "@/utils/http";
+import http from '@/utils/http';
 
 export async function listFlows(params): Promise<unknown> {
-  return http.get("/workflow/list", { params });
+  return http.get('/workflow/list', { params });
 }
 
 export async function createFlowAPI(params): Promise<unknown> {
-  return http.post("/workflow", params);
+  return http.post('/workflow', params);
 }
 
 export async function deleteFlowAPI(id: number): Promise<unknown> {
@@ -18,7 +18,7 @@
 
 export async function getFlowModelList(appId, nodeType): Promise<unknown> {
   return http.get(
-    `/llm/auth-list?appId=${appId}&nodeType=${nodeType}&scene=workflow`,
+    `/llm/auth-list?appId=${appId}&nodeType=${nodeType}&scene=workflow`
   );
 }
 
@@ -27,19 +27,19 @@
 }
 
 export async function saveFlowAPI(params): Promise<unknown> {
-  return http.put("/workflow", params);
+  return http.put('/workflow', params);
 }
 
 export async function buildFlowAPI(params): Promise<unknown> {
-  return http.post("/workflow/build", params);
+  return http.post('/workflow/build', params);
 }
 
 export async function addComparisons(params): Promise<unknown> {
-  return http.post("/workflow/add-comparisons", params);
+  return http.post('/workflow/add-comparisons', params);
 }
 
 export async function saveDialogueAPI(params): Promise<unknown> {
-  return http.post("/workflow/dialog", params);
+  return http.post('/workflow/dialog', params);
 }
 
 export async function getDialogueAPI(id, type): Promise<unknown> {
@@ -47,7 +47,7 @@
 }
 
 export async function publishFlowAPI(params): Promise<unknown> {
-  return http.post("/workflow/publish", params);
+  return http.post('/workflow/publish', params);
 }
 
 export async function isCanPublish(id): Promise<unknown> {
@@ -59,33 +59,33 @@
 }
 
 export async function codeRun(params): Promise<unknown> {
-  return http.post("/workflow/code/run", params);
+  return http.post('/workflow/code/run', params);
 }
 
 export async function squareListFlows(params): Promise<unknown> {
-  return http.get("/workflow/square", { params });
+  return http.get('/workflow/square', { params });
 }
 
 export async function copyPublicFlowAPI(params): Promise<unknown> {
-  return http.post("/workflow/public-copy", params);
+  return http.post('/workflow/public-copy', params);
 }
 
 export async function addChatToSet(data): Promise<unknown> {
-  return http.post("/eval/set/ver/data/change", data);
+  return http.post('/eval/set/ver/data/change', data);
 }
 
 export async function flowsNodeTemplate(): Promise<unknown> {
-  return http.get("/workflow/node-template");
+  return http.get('/workflow/node-template');
 }
 
 //获取文本节点分割符列表
 export async function textNodeConfigList(): Promise<unknown> {
-  return http.get("/textNode/config/list");
+  return http.get('/textNode/config/list');
 }
 
 //添加文本节点分割符
 export async function textNodeConfigSave(params): Promise<unknown> {
-  return http.post("/textNode/config/save", params);
+  return http.post('/textNode/config/save', params);
 }
 
 //清空文本节点分割符
@@ -107,7 +107,7 @@
 
 //渠道发布
 export async function channelPublish(params): Promise<unknown> {
-  return http.post("/workflow/release", params);
+  return http.post('/workflow/release', params);
 }
 
 export async function getReleaseBulletin(flowId): Promise<unknown> {
@@ -116,91 +116,84 @@
 
 export async function getReleaseChannelInfo(flowId, channel): Promise<unknown> {
   return http.get(
-    `/workflow/release/channel-info?flowId=${flowId}&channel=${channel}`,
+    `/workflow/release/channel-info?flowId=${flowId}&channel=${channel}`
   );
 }
 
 export async function regenAksk(params): Promise<unknown> {
-  return http.post("/common/regen-aksk", params);
+  return http.post('/common/regen-aksk', params);
 }
 
 export async function getReleaseChannelStatus(
   flowId,
-  channel,
+  channel
 ): Promise<unknown> {
   return http.get(
-    `/workflow/release/status?flowId=${flowId}&channel=${channel}`,
+    `/workflow/release/status?flowId=${flowId}&channel=${channel}`
   );
 }
 
 export async function getAgentStrategyAPI(): Promise<unknown> {
-  return http.get("/workflow/get-agent-strategy");
+  return http.get('/workflow/get-agent-strategy');
 }
 
 export async function getKnowledgeProStrategyAPI(): Promise<unknown> {
-  return http.get("/workflow/get-knowledge-pro-strategy");
-}
-
-<<<<<<< HEAD
-export async function workflowCategories(): Promise<unknown> {
-  return http.post("/bot/get-list");
-}
-
-=======
->>>>>>> 70e63f58
+  return http.get('/workflow/get-knowledge-pro-strategy');
+}
+
 export async function getBotStatisticsInfoByBotld(botId): Promise<unknown> {
   return http.get(`/bot/get-bot-statistics-info-by-bot-id?botId=${botId}`);
 }
 
 // 编辑已上架bot
 export async function getBotUsage(params): Promise<unknown> {
-  return http.post("/bot/get-use-count", params);
+  return http.post('/bot/get-use-count', params);
 }
 
 // 错误数据看板
 export async function getErrorNodeList(params): Promise<unknown> {
-  return http.post("/u/bot/v2/data-analysis/error-node-list", params);
+  return http.post('/u/bot/v2/data-analysis/error-node-list', params);
 }
 
 //获取bot详情
 export async function getBotInfo(params): Promise<unknown> {
-  return http.post("/bot/bot-detail", params);
+  return http.post('/bot/bot-detail', params);
 }
 
 //同步flow数据到开放平台
 export async function getInputsType(params): Promise<unknown> {
-  return http.post("/workflow/bot/get-inputs-type", params);
+  return http.post('/workflow/bot/get-inputs-type', params);
 }
 
 //工作流导入
 export async function workflowImport(params): Promise<unknown> {
-  return http.post("/workflow/import", params, {
+  return http.post('/workflow/import', params, {
     headers: {
-      "Content-Type": "multipart/form-data",
+      'Content-Type': 'multipart/form-data',
     },
   });
 }
 
 //工作流临时版本删除
 export async function workflowDeleteComparisons(params): Promise<unknown> {
-  return http.post("/workflow/delete-comparisons", params);
+  return http.post('/workflow/delete-comparisons', params);
 }
 
 // 获取测评任务状态
 export async function getEvaluateStatus(params): Promise<unknown> {
-  return http.get("/eval/task/get-status", { params });
+  return http.get('/eval/task/get-status', { params });
 }
 
 // 工作流一键更新
 export async function getLatestWorkflow(params): Promise<unknown> {
-  return http.get("/workflow/get-max-version", { params });
+  return http.get('/workflow/get-max-version', { params });
 }
 
 //workflow上传流式图片接口
 export async function commonUploadUserIcon(params): Promise<unknown> {
-  return http.post("/common/upload/user-icon", params, {
+  return http.post('/common/upload/user-icon', params, {
     headers: {
-      "Content-Type": "multipart/form-data",
+      'Content-Type': 'multipart/form-data',
     },
   });
 }
