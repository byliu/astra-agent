<<<<<<< HEAD
/* eslint-disable @typescript-eslint/no-empty-function */
import { createContext, useReducer, FC, ReactNode } from "react";
=======
import { createContext, useReducer, FC, ReactNode } from 'react';
>>>>>>> 70e63f58

interface IState {
  status: number;
  flag: boolean;
  sideBarShow: boolean;
  infoId: number;
}

type Action = {
  type: string;
  [key: string]: any;
};

const initialState: IState = {
  flag: false,
  sideBarShow: false,
  infoId: -1,
  status: -1,
};

const PluginContext = createContext<{
  data: IState;
  dispatch: any;
}>({
  data: initialState,
  dispatch: () => {},
});

const pluginReducer = (state: IState, action: Action): IState => {
  switch (action.type) {
    case "setFlag": {
      return {
        ...state,
        flag: action?.flag,
      };
    }
    case "setSideBarShow": {
      return {
        ...state,
        sideBarShow: action?.sideBarShow,
      };
    }
    case "setStatus": {
      return {
        ...state,
        status: action?.status,
      };
    }
    case "setInfoId": {
      return {
        ...state,
        infoId: action?.infoId,
      };
    }
    default: {
      throw Error("Unknown action: " + action.type);
    }
  }
};

const PluginProvider: FC<{ children: ReactNode }> = ({ children }) => {
  const [data, dispatch] = useReducer(pluginReducer, initialState);
  return (
    <PluginContext.Provider value={{ data, dispatch }}>
      {children}
    </PluginContext.Provider>
  );
};

export { PluginProvider, PluginContext };<|MERGE_RESOLUTION|>--- conflicted
+++ resolved
@@ -1,9 +1,4 @@
-<<<<<<< HEAD
-/* eslint-disable @typescript-eslint/no-empty-function */
-import { createContext, useReducer, FC, ReactNode } from "react";
-=======
 import { createContext, useReducer, FC, ReactNode } from 'react';
->>>>>>> 70e63f58
 
 interface IState {
   status: number;
@@ -34,32 +29,32 @@
 
 const pluginReducer = (state: IState, action: Action): IState => {
   switch (action.type) {
-    case "setFlag": {
+    case 'setFlag': {
       return {
         ...state,
         flag: action?.flag,
       };
     }
-    case "setSideBarShow": {
+    case 'setSideBarShow': {
       return {
         ...state,
         sideBarShow: action?.sideBarShow,
       };
     }
-    case "setStatus": {
+    case 'setStatus': {
       return {
         ...state,
         status: action?.status,
       };
     }
-    case "setInfoId": {
+    case 'setInfoId': {
       return {
         ...state,
         infoId: action?.infoId,
       };
     }
     default: {
-      throw Error("Unknown action: " + action.type);
+      throw Error('Unknown action: ' + action.type);
     }
   }
 };
