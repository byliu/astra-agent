--- conflicted
+++ resolved
@@ -162,13 +162,8 @@
       nodeFinallyType = nodeType;
     }
     const currentNode = nodeList
-<<<<<<< HEAD
-      ?.flatMap(item => item?.nodes)
-      ?.find(item => item?.idType === nodeType);
-=======
       ?.flatMap((item) => item?.nodes)
       ?.find((item) => item?.idType === nodeFinallyType);
->>>>>>> 3712d6bc
     return currentNode?.data?.icon;
   }, [nodeList, nodeType]);
 
@@ -748,18 +743,11 @@
     id,
     data,
   });
-<<<<<<< HEAD
-  const currentStore = useFlowsManager(state => state.getCurrentStore());
-  const canPublishSetNot = useFlowsManager(state => state.canPublishSetNot);
-  const takeSnapshot = currentStore(state => state.takeSnapshot);
-  const setNode = currentStore(state => state.setNode);
-=======
   const currentStore = useFlowsManager((state) => state.getCurrentStore());
   const canPublishSetNot = useFlowsManager((state) => state.canPublishSetNot);
   const takeSnapshot = currentStore((state) => state.takeSnapshot);
   const setNode = currentStore((state) => state.setNode);
   const checkNode = currentStore((state) => state.checkNode);
->>>>>>> 3712d6bc
 
   const handleAddItem = useMemoizedFn((output: OutputItem) => {
     takeSnapshot();
