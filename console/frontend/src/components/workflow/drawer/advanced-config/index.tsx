<<<<<<< HEAD
import React, {
  useState,
  useCallback,
  useRef,
  useEffect,
  useMemo,
} from "react";
import { Drawer, Switch, Input, Upload, message } from "antd";
import type { UploadProps, UploadFile } from "antd";
import useFlowsManager from "@/components/workflow/store/useFlowsManager";
import { saveFlowAPI } from "@/services/flow";
import { debounce, cloneDeep } from "lodash";
import { isJSON } from "@/utils";
import OpeningRemarks from "./opening-remarks";
import { useTranslation } from "react-i18next";
=======
import React, { useState, useCallback, useEffect, useMemo } from 'react';
import { Drawer, Switch, Input, Upload, message } from 'antd';
import type { UploadProps, UploadFile } from 'antd';
import useFlowsManager from '@/components/workflow/store/useFlowsManager';
import { saveFlowAPI } from '@/services/flow';
import { debounce, cloneDeep } from 'lodash';
import { isJSON } from '@/utils';
import OpeningRemarks from './opening-remarks';
import { useTranslation } from 'react-i18next';
>>>>>>> 70e63f58
import {
  FlowType,
  ChatBackgroundInfo,
  AdvancedConfigType,
  UploadResponse,
  DrawerStyleType,
  AdvancedConfigUpdate,
<<<<<<< HEAD
} from "@/components/workflow/types";
=======
  useAdvancedConfigurationProps,
} from '@/components/workflow/types';
>>>>>>> 70e63f58

// 从统一的图标管理中导入
import { Icons } from "@/components/workflow/icons";

// 获取 Advanced Config 模块的图标
const icons = Icons.advancedConfig;

const { Dragger } = Upload;

const ConversationStarter = ({
  advancedConfig,
  handleAdvancedConfigChange,
  updateAdvancedConfigParams,
  setOpeningRemarksModal,
  updateAdvancedConfigParamsDebounce,
  handlePresetQuestionChange,
  t,
}): React.ReactElement => {
  return (
    <div
      className="bg-[#F7F7FA] rounded-lg"
      style={{
        padding: '10px 17px 16px 17px',
      }}
    >
      <div className="w-full flex items-center justify-between">
        <div className="flex items-center gap-2.5">
          <img
            src={icons.conversationStarter}
            className="w-[22px] h-[22px]"
            alt=""
          />
          <div className="font-medium">
            {t('workflow.advancedConfiguration.conversationStarter')}
          </div>
        </div>
        <Switch
          className="list-switch config-switch"
          checked={advancedConfig?.prologue?.enabled}
          onChange={value => {
            handleAdvancedConfigChange(
              () => (advancedConfig.prologue.enabled = value)
            );
            updateAdvancedConfigParams({
              prologue: {
                enabled: value,
              },
            });
          }}
        />
      </div>
      <div className="text-xs font-medium text-[#666] mt-1">
        {t('workflow.advancedConfiguration.conversationStarterDescription')}
      </div>
      {advancedConfig?.prologue?.enabled && (
        <>
          <div className="relative">
            <div
              className="absolute bottom-2 right-2.5 inline-flex items-center rounded-md gap-1 cursor-pointer  py-1 px-2.5 text-[#275EFF] text-sm bg-[#ececfb] z-20"
              onClick={() => setOpeningRemarksModal(true)}
            >
              <img src={icons.promptOptimization} className="w-4 h-4" alt="" />
              <span>{t('workflow.advancedConfiguration.aiGenerate')}</span>
            </div>
            <Input.TextArea
              className="mt-2.5 global-textarea pr-6 flow-advanced-configuration-textarea"
              placeholder={t(
                'workflow.advancedConfiguration.openingRemarksPlaceholder'
              )}
              style={{ height: 96, resize: 'none' }}
              value={advancedConfig?.prologue?.prologueText}
              onChange={e => {
                handleAdvancedConfigChange(
                  () =>
                    (advancedConfig.prologue.prologueText = e?.target?.value)
                );
                updateAdvancedConfigParamsDebounce({
                  prologue: {
                    prologueText: e?.target?.value,
                  },
                });
              }}
              maxLength={300}
            />
          </div>
          <div className="w-full flex items-center justify-between mt-4">
            <div className="font-medium">
              {t(
                'workflow.advancedConfiguration.openingRemarksPresetQuestions'
              )}
            </div>
            {advancedConfig?.prologue?.inputExample?.length < 3 && (
              <div
                className="flex items-center gap-2 text-[#275EFF] text-xs font-medium cursor-pointer"
                onClick={() => {
                  handleAdvancedConfigChange(
                    () =>
                      (advancedConfig.prologue.inputExample = [
                        ...advancedConfig.prologue.inputExample,
                        '',
                      ])
                  );
                  updateAdvancedConfigParams({
                    prologue: {
                      inputExample: advancedConfig?.prologue?.inputExample,
                    },
                  });
                }}
              >
                <img
                  src={icons.inputAdd}
                  className="w-[10px] h-[10px]"
                  alt=""
                />
                <span>{t('workflow.advancedConfiguration.add')}</span>
              </div>
            )}
          </div>
          {advancedConfig?.prologue?.inputExample?.map((question, index) => (
            <div key={index} className="w-full relative">
              <Input
                style={{
                  height: 40,
                }}
                value={question}
                onChange={e =>
                  handlePresetQuestionChange(index, e.target.value?.trim())
                }
                placeholder={t(
                  'workflow.advancedConfiguration.presetQuestionPlaceholder'
                )}
                className="global-input flex-1 shrink-0 mt-1.5 flow-advanced-configuration-input pr-8"
              />
              {advancedConfig?.prologue?.inputExample?.length > 1 ? (
                <img
                  src={icons.remove}
                  className="w-5 h-5 cursor-pointer absolute right-2 top-4"
                  alt=""
                  onClick={() => {
                    handleAdvancedConfigChange(() =>
                      advancedConfig?.prologue?.inputExample?.splice(index, 1)
                    );
                    updateAdvancedConfigParams({
                      prologue: {
                        inputExample: advancedConfig?.prologue?.inputExample,
                      },
                    });
                  }}
                />
              ) : null}
            </div>
          ))}
        </>
      )}
    </div>
  );
};

const SuggestedQuestions = ({
  advancedConfig,
  handleAdvancedConfigChange,
  updateAdvancedConfigParams,
  t,
}): React.ReactElement => {
  return (
    <div
      className="bg-[#F7F7FA] rounded-lg"
      style={{
        padding: '10px 17px 16px 17px',
      }}
    >
      <div className="w-full flex items-center justify-between">
        <div className="flex items-center gap-2.5">
          <img
            src={icons.problemSuggestion}
            className="w-[22px] h-[22px]"
            alt=""
          />
          <div className="font-medium">
            {t('workflow.advancedConfiguration.nextQuestionSuggestion')}
          </div>
        </div>
        <Switch
          className="list-switch config-switch"
          checked={advancedConfig?.suggestedQuestionsAfterAnswer?.enabled}
          onChange={value => {
            handleAdvancedConfigChange(
              () =>
                (advancedConfig.suggestedQuestionsAfterAnswer.enabled = value)
            );
            updateAdvancedConfigParams({
              suggestedQuestionsAfterAnswer: {
                enabled: value,
              },
            });
          }}
        />
      </div>
      <div className="text-xs font-medium text-[#666] mt-1 max-w-[274px] whitespace-pre-wrap">
        {t('workflow.advancedConfiguration.nextQuestionSuggestionDescription')}
      </div>
    </div>
  );
};

<<<<<<< HEAD
  const currentFlow = useFlowsManager((state) => state.currentFlow) as
    | FlowType
    | undefined;
  const open = useFlowsManager((state) => state.advancedConfiguration);
  const setOpen = useFlowsManager((state) => state.setAdvancedConfiguration);
  const setCurrentFlow = useFlowsManager((state) => state.setCurrentFlow);
  const audioRef = useRef<HTMLAudioElement>(null);
  const websocketAudioRef = useRef<VoiceBroadcastInstance | null>(null);
=======
const ChatBackground = ({
  advancedConfig,
  handleAdvancedConfigChange,
  updateAdvancedConfigParams,
  t,
  uploadProps,
  chatBackgroundInfo,
  setChatBackgroundInfo,
}): React.ReactElement => {
  return (
    <div
      className="bg-[#F7F7FA] rounded-lg"
      style={{
        padding: '10px 17px 16px 17px',
      }}
    >
      <div className="w-full flex items-center justify-between">
        <div className="flex items-center gap-2.5">
          <img
            src={icons.settingBackground}
            className="w-[22px] h-[22px]"
            alt=""
          />
          <div className="font-medium">
            {t('workflow.advancedConfiguration.setBackground')}
          </div>
        </div>
        <Switch
          className="list-switch config-switch"
          checked={advancedConfig?.chatBackground?.enabled}
          onChange={value => {
            handleAdvancedConfigChange(
              () => (advancedConfig.chatBackground.enabled = value)
            );
            updateAdvancedConfigParams({
              chatBackground: {
                enabled: value,
              },
            });
          }}
        />
      </div>
      <div className="text-xs font-medium text-[#666] mt-1 max-w-[274px] whitespace-pre-wrap">
        {t('workflow.advancedConfiguration.setBackgroundDescription')}
      </div>
      {advancedConfig?.chatBackground?.enabled && (
        <div className="w-full pt-4">
          <Dragger {...uploadProps} className="icon-upload">
            <img src={icons.uploadAct} className="w-8 h-8" alt="" />
            <div className="font-medium mt-6">
              {t('workflow.advancedConfiguration.dragFileHere')}
              <span className="text-[#275EFF]">
                {t('workflow.advancedConfiguration.selectFile')}
              </span>
            </div>
            <p className="text-desc mt-2">
              {t('workflow.advancedConfiguration.fileFormatTip')}
            </p>
          </Dragger>
          {chatBackgroundInfo && (
            <div className="w-full flex items-center gap-2.5 justify-between mt-2.5 rounded-xl p-2.5 bg-[#fff]">
              <div className="flex items-center gap-2.5 flex-1">
                <img
                  src={icons.advancedConfigurationUpload}
                  className="w-[20px] h-[20px]"
                  alt=""
                />
                <div
                  className="max-w-[250px] text-overflow"
                  title={chatBackgroundInfo?.name}
                >
                  {chatBackgroundInfo?.name}
                </div>
                <div>{chatBackgroundInfo?.total}</div>
              </div>
              <img
                src={icons.backgroundClose}
                className="w-[10px] h-[10px] cursor-pointer"
                onClick={() => {
                  setChatBackgroundInfo(null);
                  handleAdvancedConfigChange(
                    () => (advancedConfig.chatBackground.info = null)
                  );
                  updateAdvancedConfigParams({
                    chatBackground: {
                      info: null,
                    },
                  });
                }}
                alt=""
              />
            </div>
          )}
        </div>
      )}
    </div>
  );
};

const useAdvancedConfiguration = (): useAdvancedConfigurationProps => {
  const { t } = useTranslation();
  const currentFlow = useFlowsManager(state => state.currentFlow) as
    | FlowType
    | undefined;
  const setCurrentFlow = useFlowsManager(state => state.setCurrentFlow);
>>>>>>> 70e63f58
  const [openingRemarksModal, setOpeningRemarksModal] =
    useState<boolean>(false);
  const [chatBackgroundInfo, setChatBackgroundInfo] =
    useState<ChatBackgroundInfo | null>(null);

<<<<<<< HEAD
  useEffect(() => {
    const handleAdjustmentDrawerStyle = (): void => {
      setDrawerStyle({
        ...drawerStyle,
        height: window?.innerHeight - 80,
      });
    };
    window.addEventListener("resize", handleAdjustmentDrawerStyle);
    return (): void =>
      window.removeEventListener("resize", handleAdjustmentDrawerStyle);
  }, [drawerStyle]);

=======
>>>>>>> 70e63f58
  const advancedConfig = useMemo<AdvancedConfigType>(() => {
    if (currentFlow?.advancedConfig && isJSON(currentFlow.advancedConfig)) {
      const parsedConfig = JSON.parse(currentFlow.advancedConfig);
      if (parsedConfig?.chatBackground?.info) {
        setChatBackgroundInfo(parsedConfig.chatBackground.info);
      }
      return {
        needGuide: parsedConfig?.needGuide,
        prologue: {
          enabled: parsedConfig?.prologue?.enabled ?? true,
          prologueText: parsedConfig?.prologue?.prologueText || "",
          inputExample: parsedConfig?.prologue?.inputExample || [""],
        },
        feedback: {
          enabled: parsedConfig?.feedback?.enabled ?? true,
        },
        suggestedQuestionsAfterAnswer: {
          enabled: parsedConfig?.suggestedQuestionsAfterAnswer?.enabled ?? true,
        },
        chatBackground: {
          enabled: parsedConfig?.chatBackground?.enabled ?? true,
          info: parsedConfig?.chatBackground?.info || null,
        },
      };
    } else {
      return {
        prologue: {
          enabled: true,
          prologueText: "",
          inputExample: [""],
        },
        feedback: {
          enabled: true,
        },
        suggestedQuestionsAfterAnswer: {
          enabled: true,
        },
        chatBackground: {
          enabled: true,
          info: null,
        },
      };
    }
  }, [currentFlow?.advancedConfig]);

  const handlePresetQuestionChange = useCallback(
    (index: number, value: string) => {
      handleAdvancedConfigChange(
        () => (advancedConfig.prologue.inputExample[index] = value),
      );
      updateAdvancedConfigParamsDebounce({
        prologue: {
          inputExample: advancedConfig.prologue.inputExample,
        },
      });
    },
    [advancedConfig],
  );

  const updateAdvancedConfigParams = useCallback(
    (updateParams: AdvancedConfigUpdate) => {
      const params = {
        id: currentFlow?.id,
        flowId: currentFlow?.flowId,
        advancedConfig: updateParams,
      };
      saveFlowAPI(params);
    },
    [currentFlow?.id, currentFlow?.flowId],
  );

  const updateAdvancedConfigParamsDebounce = useCallback(
    debounce((updateParams: AdvancedConfigUpdate) => {
      const params = {
        id: currentFlow?.id,
        flowId: currentFlow?.flowId,
        advancedConfig: updateParams,
      };
      saveFlowAPI(params);
    }, 500),
    [currentFlow?.id, currentFlow?.flowId],
  );

  const handleAdvancedConfigChange = useCallback(
    (callback: () => void) => {
      callback && callback();
      setCurrentFlow((currentFlow: FlowType | undefined) => {
        if (currentFlow) {
          currentFlow.advancedConfig = JSON.stringify(advancedConfig);
        }
        return cloneDeep(currentFlow);
      });
    },
    [advancedConfig],
  );

  function beforeUpload(file: UploadFile): boolean {
    const maxSize = 5 * 1024 * 1024;
    if (file.size && file.size > maxSize) {
      message.error(t("workflow.advancedConfiguration.uploadFileSizeError"));
      return false;
    }
    const fileExtension = file?.name?.split(".")?.pop()?.toLowerCase();
    const isValidFormat =
      fileExtension && ["png", "jpg", "jpeg"].includes(fileExtension);
    if (!isValidFormat) {
      message.error(t("workflow.advancedConfiguration.uploadFileFormatError"));
      return false;
    } else {
      return true;
    }
  }

  const formatFileSize = (sizeInBytes: number): string => {
    if (sizeInBytes === 0) return "0 B";
    const k = 1024;
    const sizes = ["B", "KB", "MB", "GB", "TB"];
    const i = Math.floor(Math.log(sizeInBytes) / Math.log(k));

    return (
      parseFloat((sizeInBytes / Math.pow(k, i)).toFixed(2)) + " " + sizes[i]
    );
  };

  const uploadProps: UploadProps = {
    name: "file",
    action: "/xingchen-api/image/upload",
    showUploadList: false,
    accept: ".png,.jpg,.jpeg",
    beforeUpload,
    onChange: (info) => {
      const file = info.file;
      if (info.file.status === "done") {
        const response = info.file.response as UploadResponse;
        if (response && response.data && response.code === 0) {
          const data = response.data;
          const type = file.name?.split(".")?.pop()?.toLowerCase();
          const chatBackgroundInfo: ChatBackgroundInfo = {
            name: file.name || "",
            type: type || "",
            total: formatFileSize(file.size || 0),
            url: data.downloadLink,
          };
          setChatBackgroundInfo(chatBackgroundInfo);
          handleAdvancedConfigChange(
            () => (advancedConfig.chatBackground.info = chatBackgroundInfo),
          );
          updateAdvancedConfigParams({
            chatBackground: {
              info: chatBackgroundInfo,
            },
          });
        } else {
          message.error(response?.message || "上传失败");
        }
      }
    },
  };
  return {
    advancedConfig,
    handleAdvancedConfigChange,
    updateAdvancedConfigParams,
    updateAdvancedConfigParamsDebounce,
    handlePresetQuestionChange,
    openingRemarksModal,
    setOpeningRemarksModal,
    chatBackgroundInfo,
    setChatBackgroundInfo,
    uploadProps,
  };
};

function AdvancedConfiguration(): React.ReactElement {
  const { t } = useTranslation();
  const [drawerStyle, setDrawerStyle] = useState<DrawerStyleType>({
    height: window?.innerHeight - 80,
    top: 80,
    right: 0,
    zIndex: 998,
  });
  const open = useFlowsManager(state => state.advancedConfiguration);
  const setOpen = useFlowsManager(state => state.setAdvancedConfiguration);
  const currentFlow = useFlowsManager(state => state.currentFlow);
  const {
    advancedConfig,
    handleAdvancedConfigChange,
    updateAdvancedConfigParams,
    updateAdvancedConfigParamsDebounce,
    handlePresetQuestionChange,
    openingRemarksModal,
    setOpeningRemarksModal,
    chatBackgroundInfo,
    setChatBackgroundInfo,
    uploadProps,
  } = useAdvancedConfiguration();
  useEffect(() => {
    const handleAdjustmentDrawerStyle = (): void => {
      setDrawerStyle({
        ...drawerStyle,
        height: window?.innerHeight - 80,
      });
    };
    window.addEventListener('resize', handleAdjustmentDrawerStyle);
    return (): void =>
      window.removeEventListener('resize', handleAdjustmentDrawerStyle);
  }, [drawerStyle]);
  return (
    <Drawer
      rootClassName="advanced-configuration-container"
      rootStyle={drawerStyle}
      placement="right"
      open={open}
      mask={false}
      getContainer={() =>
        document.getElementById("flow-container") || document.body
      }
    >
      {openingRemarksModal && (
        <OpeningRemarks
          setOpeningRemarksModal={setOpeningRemarksModal}
          setConversationStarter={(value: string) => {
            handleAdvancedConfigChange(
              () => (advancedConfig.prologue.prologueText = value),
            );
            updateAdvancedConfigParams({
              prologue: {
                prologueText: value,
              },
            });
          }}
          currentRobot={currentFlow}
          isFlow={true}
        />
      )}
<<<<<<< HEAD
      <audio
        ref={audioRef}
        style={{ display: "none" }}
        onEnded={() => {
          const audio = audioRef.current;
          if (audio) {
            audio.pause();
            audio.currentTime = 0;
          }
          setPlaying(false);
        }}
      ></audio>
=======
>>>>>>> 70e63f58
      <div
        className="w-full h-full py-4 flex flex-col overflow-hidden"
        onKeyDown={(e) => e.stopPropagation()}
      >
        <div className="flex items-center justify-between px-5">
          <div className="font-semibold text-lg">
            {t("workflow.advancedConfiguration.title")}
          </div>
          <img
            src={icons.close}
            className="w-3 h-3 cursor-pointer"
            alt=""
            onClick={() => setOpen(false)}
          />
        </div>
        <div className="text-[#999] text-sm font-medium mt-[14px] px-5">
          {t("workflow.advancedConfiguration.subtitle")}
        </div>
        <div className="flex-1 overflow-auto flex flex-col mt-8 gap-2.5 px-5">
<<<<<<< HEAD
          <div
            className="bg-[#F7F7FA] rounded-lg"
            style={{
              padding: "10px 17px 16px 17px",
            }}
          >
            <div className="w-full flex items-center justify-between">
              <div className="flex items-center gap-2.5">
                <img
                  src={icons.conversationStarter}
                  className="w-[22px] h-[22px]"
                  alt=""
                />
                <div className="font-medium">
                  {t("workflow.advancedConfiguration.conversationStarter")}
                </div>
              </div>
              <Switch
                className="list-switch config-switch"
                checked={advancedConfig?.prologue?.enabled}
                onChange={(value) => {
                  handleAdvancedConfigChange(
                    () => (advancedConfig.prologue.enabled = value),
                  );
                  updateAdvancedConfigParams({
                    prologue: {
                      enabled: value,
                    },
                  });
                }}
              />
            </div>
            <div className="text-xs font-medium text-[#666] mt-1">
              {t(
                "workflow.advancedConfiguration.conversationStarterDescription",
              )}
            </div>
            {advancedConfig?.prologue?.enabled && (
              <>
                <div className="relative">
                  <div
                    className="absolute bottom-2 right-2.5 inline-flex items-center rounded-md gap-1 cursor-pointer  py-1 px-2.5 text-[#275EFF] text-sm bg-[#ececfb] z-20"
                    onClick={() => setOpeningRemarksModal(true)}
                  >
                    <img
                      src={icons.promptOptimization}
                      className="w-4 h-4"
                      alt=""
                    />
                    <span>
                      {t("workflow.advancedConfiguration.aiGenerate")}
                    </span>
                  </div>
                  <Input.TextArea
                    className="mt-2.5 global-textarea pr-6 flow-advanced-configuration-textarea"
                    placeholder={t(
                      "workflow.advancedConfiguration.openingRemarksPlaceholder",
                    )}
                    style={{ height: 96, resize: "none" }}
                    value={advancedConfig?.prologue?.prologueText}
                    onChange={(e) => {
                      handleAdvancedConfigChange(
                        () =>
                          (advancedConfig.prologue.prologueText =
                            e?.target?.value),
                      );
                      updateAdvancedConfigParamsDebounce({
                        prologue: {
                          prologueText: e?.target?.value,
                        },
                      });
                    }}
                    maxLength={300}
                  />
                </div>
                <div className="w-full flex items-center justify-between mt-4">
                  <div className="font-medium">
                    {t(
                      "workflow.advancedConfiguration.openingRemarksPresetQuestions",
                    )}
                  </div>
                  {advancedConfig?.prologue?.inputExample?.length < 3 && (
                    <div
                      className="flex items-center gap-2 text-[#275EFF] text-xs font-medium cursor-pointer"
                      onClick={() => {
                        handleAdvancedConfigChange(
                          () =>
                            (advancedConfig.prologue.inputExample = [
                              ...advancedConfig.prologue.inputExample,
                              "",
                            ]),
                        );
                        updateAdvancedConfigParams({
                          prologue: {
                            inputExample:
                              advancedConfig?.prologue?.inputExample,
                          },
                        });
                      }}
                    >
                      <img
                        src={icons.inputAdd}
                        className="w-[10px] h-[10px]"
                        alt=""
                      />
                      <span>{t("workflow.advancedConfiguration.add")}</span>
                    </div>
                  )}
                </div>
                {advancedConfig?.prologue?.inputExample?.map(
                  (question, index) => (
                    <div key={index} className="w-full relative">
                      <Input
                        style={{
                          height: 40,
                        }}
                        value={question}
                        onChange={(e) =>
                          handlePresetQuestionChange(
                            index,
                            e.target.value?.trim(),
                          )
                        }
                        placeholder={t(
                          "workflow.advancedConfiguration.presetQuestionPlaceholder",
                        )}
                        className="global-input flex-1 shrink-0 mt-1.5 flow-advanced-configuration-input pr-8"
                      />
                      {advancedConfig?.prologue?.inputExample?.length > 1 ? (
                        <img
                          src={icons.remove}
                          className="w-5 h-5 cursor-pointer absolute right-2 top-4"
                          alt=""
                          onClick={() => {
                            handleAdvancedConfigChange(() =>
                              advancedConfig?.prologue?.inputExample?.splice(
                                index,
                                1,
                              ),
                            );
                            updateAdvancedConfigParams({
                              prologue: {
                                inputExample:
                                  advancedConfig?.prologue?.inputExample,
                              },
                            });
                          }}
                        />
                      ) : null}
                    </div>
                  ),
                )}
              </>
            )}
          </div>
          <div
            className="bg-[#F7F7FA] rounded-lg"
            style={{
              padding: "10px 17px 16px 17px",
            }}
          >
            <div className="w-full flex items-center justify-between">
              <div className="flex items-center gap-2.5">
                <img
                  src={icons.problemSuggestion}
                  className="w-[22px] h-[22px]"
                  alt=""
                />
                <div className="font-medium">
                  {t("workflow.advancedConfiguration.nextQuestionSuggestion")}
                </div>
              </div>
              <Switch
                className="list-switch config-switch"
                checked={advancedConfig?.suggestedQuestionsAfterAnswer?.enabled}
                onChange={(value) => {
                  handleAdvancedConfigChange(
                    () =>
                      (advancedConfig.suggestedQuestionsAfterAnswer.enabled =
                        value),
                  );
                  updateAdvancedConfigParams({
                    suggestedQuestionsAfterAnswer: {
                      enabled: value,
                    },
                  });
                }}
              />
            </div>
            <div className="text-xs font-medium text-[#666] mt-1 max-w-[274px] whitespace-pre-wrap">
              {t(
                "workflow.advancedConfiguration.nextQuestionSuggestionDescription",
              )}
            </div>
          </div>
          <div
            className="bg-[#F7F7FA] rounded-lg"
            style={{
              padding: "10px 17px 16px 17px",
            }}
          >
            <div className="w-full flex items-center justify-between">
              <div className="flex items-center gap-2.5">
                <img
                  src={icons.likeAndDislike}
                  className="w-[22px] h-[22px]"
                  alt=""
                />
                <div className="font-medium">
                  {t("workflow.advancedConfiguration.likeAndDislike")}
                </div>
              </div>
              <Switch
                className="list-switch config-switch"
                checked={advancedConfig?.feedback?.enabled}
                onChange={(value) => {
                  handleAdvancedConfigChange(
                    () => (advancedConfig.feedback.enabled = value),
                  );
                  updateAdvancedConfigParams({
                    feedback: {
                      enabled: value,
                    },
                  });
                }}
              />
            </div>
            <div className="text-xs font-medium text-[#666] mt-1 max-w-[274px] whitespace-pre-wrap">
              {t("workflow.advancedConfiguration.likeAndDislikeDescription")}
            </div>
          </div>
          <div
            className="bg-[#F7F7FA] rounded-lg"
            style={{
              padding: "10px 17px 16px 17px",
            }}
          >
            <div className="w-full flex items-center justify-between">
              <div className="flex items-center gap-2.5">
                <img
                  src={icons.settingBackground}
                  className="w-[22px] h-[22px]"
                  alt=""
                />
                <div className="font-medium">
                  {t("workflow.advancedConfiguration.setBackground")}
                </div>
              </div>
              <Switch
                className="list-switch config-switch"
                checked={advancedConfig?.chatBackground?.enabled}
                onChange={(value) => {
                  handleAdvancedConfigChange(
                    () => (advancedConfig.chatBackground.enabled = value),
                  );
                  updateAdvancedConfigParams({
                    chatBackground: {
                      enabled: value,
                    },
                  });
                }}
              />
            </div>
            <div className="text-xs font-medium text-[#666] mt-1 max-w-[274px] whitespace-pre-wrap">
              {t("workflow.advancedConfiguration.setBackgroundDescription")}
            </div>
            {advancedConfig?.chatBackground?.enabled && (
              <div className="w-full pt-4">
                <Dragger {...uploadProps} className="icon-upload">
                  <img src={icons.uploadAct} className="w-8 h-8" alt="" />
                  <div className="font-medium mt-6">
                    {t("workflow.advancedConfiguration.dragFileHere")}
                    <span className="text-[#275EFF]">
                      {t("workflow.advancedConfiguration.selectFile")}
                    </span>
                  </div>
                  <p className="text-desc mt-2">
                    {t("workflow.advancedConfiguration.fileFormatTip")}
                  </p>
                </Dragger>
                {chatBackgroundInfo && (
                  <div className="w-full flex items-center gap-2.5 justify-between mt-2.5 rounded-xl p-2.5 bg-[#fff]">
                    <div className="flex items-center gap-2.5 flex-1">
                      <img
                        src={icons.advancedConfigurationUpload}
                        className="w-[20px] h-[20px]"
                        alt=""
                      />
                      <div
                        className="max-w-[250px] text-overflow"
                        title={chatBackgroundInfo?.name}
                      >
                        {chatBackgroundInfo?.name}
                      </div>
                      <div>{chatBackgroundInfo?.total}</div>
                    </div>
                    <img
                      src={icons.backgroundClose}
                      className="w-[10px] h-[10px] cursor-pointer"
                      onClick={() => {
                        setChatBackgroundInfo(null);
                        handleAdvancedConfigChange(
                          () => (advancedConfig.chatBackground.info = null),
                        );
                        updateAdvancedConfigParams({
                          chatBackground: {
                            info: null,
                          },
                        });
                      }}
                      alt=""
                    />
                  </div>
                )}
              </div>
            )}
          </div>
=======
          <ConversationStarter
            advancedConfig={advancedConfig}
            handleAdvancedConfigChange={handleAdvancedConfigChange}
            updateAdvancedConfigParams={updateAdvancedConfigParams}
            setOpeningRemarksModal={setOpeningRemarksModal}
            updateAdvancedConfigParamsDebounce={
              updateAdvancedConfigParamsDebounce
            }
            handlePresetQuestionChange={handlePresetQuestionChange}
            t={t}
          />
          <SuggestedQuestions
            advancedConfig={advancedConfig}
            handleAdvancedConfigChange={handleAdvancedConfigChange}
            updateAdvancedConfigParams={updateAdvancedConfigParams}
            t={t}
          />
          <ChatBackground
            advancedConfig={advancedConfig}
            handleAdvancedConfigChange={handleAdvancedConfigChange}
            updateAdvancedConfigParams={updateAdvancedConfigParams}
            t={t}
            uploadProps={uploadProps}
            chatBackgroundInfo={chatBackgroundInfo}
            setChatBackgroundInfo={setChatBackgroundInfo}
          />
>>>>>>> 70e63f58
        </div>
      </div>
    </Drawer>
  );
}

export default AdvancedConfiguration;<|MERGE_RESOLUTION|>--- conflicted
+++ resolved
@@ -1,20 +1,3 @@
-<<<<<<< HEAD
-import React, {
-  useState,
-  useCallback,
-  useRef,
-  useEffect,
-  useMemo,
-} from "react";
-import { Drawer, Switch, Input, Upload, message } from "antd";
-import type { UploadProps, UploadFile } from "antd";
-import useFlowsManager from "@/components/workflow/store/useFlowsManager";
-import { saveFlowAPI } from "@/services/flow";
-import { debounce, cloneDeep } from "lodash";
-import { isJSON } from "@/utils";
-import OpeningRemarks from "./opening-remarks";
-import { useTranslation } from "react-i18next";
-=======
 import React, { useState, useCallback, useEffect, useMemo } from 'react';
 import { Drawer, Switch, Input, Upload, message } from 'antd';
 import type { UploadProps, UploadFile } from 'antd';
@@ -24,7 +7,6 @@
 import { isJSON } from '@/utils';
 import OpeningRemarks from './opening-remarks';
 import { useTranslation } from 'react-i18next';
->>>>>>> 70e63f58
 import {
   FlowType,
   ChatBackgroundInfo,
@@ -32,15 +14,11 @@
   UploadResponse,
   DrawerStyleType,
   AdvancedConfigUpdate,
-<<<<<<< HEAD
-} from "@/components/workflow/types";
-=======
   useAdvancedConfigurationProps,
 } from '@/components/workflow/types';
->>>>>>> 70e63f58
 
 // 从统一的图标管理中导入
-import { Icons } from "@/components/workflow/icons";
+import { Icons } from '@/components/workflow/icons';
 
 // 获取 Advanced Config 模块的图标
 const icons = Icons.advancedConfig;
@@ -243,16 +221,6 @@
   );
 };
 
-<<<<<<< HEAD
-  const currentFlow = useFlowsManager((state) => state.currentFlow) as
-    | FlowType
-    | undefined;
-  const open = useFlowsManager((state) => state.advancedConfiguration);
-  const setOpen = useFlowsManager((state) => state.setAdvancedConfiguration);
-  const setCurrentFlow = useFlowsManager((state) => state.setCurrentFlow);
-  const audioRef = useRef<HTMLAudioElement>(null);
-  const websocketAudioRef = useRef<VoiceBroadcastInstance | null>(null);
-=======
 const ChatBackground = ({
   advancedConfig,
   handleAdvancedConfigChange,
@@ -358,27 +326,11 @@
     | FlowType
     | undefined;
   const setCurrentFlow = useFlowsManager(state => state.setCurrentFlow);
->>>>>>> 70e63f58
   const [openingRemarksModal, setOpeningRemarksModal] =
     useState<boolean>(false);
   const [chatBackgroundInfo, setChatBackgroundInfo] =
     useState<ChatBackgroundInfo | null>(null);
 
-<<<<<<< HEAD
-  useEffect(() => {
-    const handleAdjustmentDrawerStyle = (): void => {
-      setDrawerStyle({
-        ...drawerStyle,
-        height: window?.innerHeight - 80,
-      });
-    };
-    window.addEventListener("resize", handleAdjustmentDrawerStyle);
-    return (): void =>
-      window.removeEventListener("resize", handleAdjustmentDrawerStyle);
-  }, [drawerStyle]);
-
-=======
->>>>>>> 70e63f58
   const advancedConfig = useMemo<AdvancedConfigType>(() => {
     if (currentFlow?.advancedConfig && isJSON(currentFlow.advancedConfig)) {
       const parsedConfig = JSON.parse(currentFlow.advancedConfig);
@@ -389,8 +341,8 @@
         needGuide: parsedConfig?.needGuide,
         prologue: {
           enabled: parsedConfig?.prologue?.enabled ?? true,
-          prologueText: parsedConfig?.prologue?.prologueText || "",
-          inputExample: parsedConfig?.prologue?.inputExample || [""],
+          prologueText: parsedConfig?.prologue?.prologueText || '',
+          inputExample: parsedConfig?.prologue?.inputExample || [''],
         },
         feedback: {
           enabled: parsedConfig?.feedback?.enabled ?? true,
@@ -407,8 +359,8 @@
       return {
         prologue: {
           enabled: true,
-          prologueText: "",
-          inputExample: [""],
+          prologueText: '',
+          inputExample: [''],
         },
         feedback: {
           enabled: true,
@@ -427,7 +379,7 @@
   const handlePresetQuestionChange = useCallback(
     (index: number, value: string) => {
       handleAdvancedConfigChange(
-        () => (advancedConfig.prologue.inputExample[index] = value),
+        () => (advancedConfig.prologue.inputExample[index] = value)
       );
       updateAdvancedConfigParamsDebounce({
         prologue: {
@@ -435,7 +387,7 @@
         },
       });
     },
-    [advancedConfig],
+    [advancedConfig]
   );
 
   const updateAdvancedConfigParams = useCallback(
@@ -447,7 +399,7 @@
       };
       saveFlowAPI(params);
     },
-    [currentFlow?.id, currentFlow?.flowId],
+    [currentFlow?.id, currentFlow?.flowId]
   );
 
   const updateAdvancedConfigParamsDebounce = useCallback(
@@ -459,7 +411,7 @@
       };
       saveFlowAPI(params);
     }, 500),
-    [currentFlow?.id, currentFlow?.flowId],
+    [currentFlow?.id, currentFlow?.flowId]
   );
 
   const handleAdvancedConfigChange = useCallback(
@@ -472,20 +424,20 @@
         return cloneDeep(currentFlow);
       });
     },
-    [advancedConfig],
+    [advancedConfig]
   );
 
   function beforeUpload(file: UploadFile): boolean {
     const maxSize = 5 * 1024 * 1024;
     if (file.size && file.size > maxSize) {
-      message.error(t("workflow.advancedConfiguration.uploadFileSizeError"));
+      message.error(t('workflow.advancedConfiguration.uploadFileSizeError'));
       return false;
     }
-    const fileExtension = file?.name?.split(".")?.pop()?.toLowerCase();
+    const fileExtension = file?.name?.split('.')?.pop()?.toLowerCase();
     const isValidFormat =
-      fileExtension && ["png", "jpg", "jpeg"].includes(fileExtension);
+      fileExtension && ['png', 'jpg', 'jpeg'].includes(fileExtension);
     if (!isValidFormat) {
-      message.error(t("workflow.advancedConfiguration.uploadFileFormatError"));
+      message.error(t('workflow.advancedConfiguration.uploadFileFormatError'));
       return false;
     } else {
       return true;
@@ -493,38 +445,38 @@
   }
 
   const formatFileSize = (sizeInBytes: number): string => {
-    if (sizeInBytes === 0) return "0 B";
+    if (sizeInBytes === 0) return '0 B';
     const k = 1024;
-    const sizes = ["B", "KB", "MB", "GB", "TB"];
+    const sizes = ['B', 'KB', 'MB', 'GB', 'TB'];
     const i = Math.floor(Math.log(sizeInBytes) / Math.log(k));
 
     return (
-      parseFloat((sizeInBytes / Math.pow(k, i)).toFixed(2)) + " " + sizes[i]
+      parseFloat((sizeInBytes / Math.pow(k, i)).toFixed(2)) + ' ' + sizes[i]
     );
   };
 
   const uploadProps: UploadProps = {
-    name: "file",
-    action: "/xingchen-api/image/upload",
+    name: 'file',
+    action: '/xingchen-api/image/upload',
     showUploadList: false,
-    accept: ".png,.jpg,.jpeg",
+    accept: '.png,.jpg,.jpeg',
     beforeUpload,
-    onChange: (info) => {
+    onChange: info => {
       const file = info.file;
-      if (info.file.status === "done") {
+      if (info.file.status === 'done') {
         const response = info.file.response as UploadResponse;
         if (response && response.data && response.code === 0) {
           const data = response.data;
-          const type = file.name?.split(".")?.pop()?.toLowerCase();
+          const type = file.name?.split('.')?.pop()?.toLowerCase();
           const chatBackgroundInfo: ChatBackgroundInfo = {
-            name: file.name || "",
-            type: type || "",
+            name: file.name || '',
+            type: type || '',
             total: formatFileSize(file.size || 0),
             url: data.downloadLink,
           };
           setChatBackgroundInfo(chatBackgroundInfo);
           handleAdvancedConfigChange(
-            () => (advancedConfig.chatBackground.info = chatBackgroundInfo),
+            () => (advancedConfig.chatBackground.info = chatBackgroundInfo)
           );
           updateAdvancedConfigParams({
             chatBackground: {
@@ -532,7 +484,7 @@
             },
           });
         } else {
-          message.error(response?.message || "上传失败");
+          message.error(response?.message || '上传失败');
         }
       }
     },
@@ -593,7 +545,7 @@
       open={open}
       mask={false}
       getContainer={() =>
-        document.getElementById("flow-container") || document.body
+        document.getElementById('flow-container') || document.body
       }
     >
       {openingRemarksModal && (
@@ -601,7 +553,7 @@
           setOpeningRemarksModal={setOpeningRemarksModal}
           setConversationStarter={(value: string) => {
             handleAdvancedConfigChange(
-              () => (advancedConfig.prologue.prologueText = value),
+              () => (advancedConfig.prologue.prologueText = value)
             );
             updateAdvancedConfigParams({
               prologue: {
@@ -613,28 +565,13 @@
           isFlow={true}
         />
       )}
-<<<<<<< HEAD
-      <audio
-        ref={audioRef}
-        style={{ display: "none" }}
-        onEnded={() => {
-          const audio = audioRef.current;
-          if (audio) {
-            audio.pause();
-            audio.currentTime = 0;
-          }
-          setPlaying(false);
-        }}
-      ></audio>
-=======
->>>>>>> 70e63f58
       <div
         className="w-full h-full py-4 flex flex-col overflow-hidden"
-        onKeyDown={(e) => e.stopPropagation()}
+        onKeyDown={e => e.stopPropagation()}
       >
         <div className="flex items-center justify-between px-5">
           <div className="font-semibold text-lg">
-            {t("workflow.advancedConfiguration.title")}
+            {t('workflow.advancedConfiguration.title')}
           </div>
           <img
             src={icons.close}
@@ -644,328 +581,9 @@
           />
         </div>
         <div className="text-[#999] text-sm font-medium mt-[14px] px-5">
-          {t("workflow.advancedConfiguration.subtitle")}
+          {t('workflow.advancedConfiguration.subtitle')}
         </div>
         <div className="flex-1 overflow-auto flex flex-col mt-8 gap-2.5 px-5">
-<<<<<<< HEAD
-          <div
-            className="bg-[#F7F7FA] rounded-lg"
-            style={{
-              padding: "10px 17px 16px 17px",
-            }}
-          >
-            <div className="w-full flex items-center justify-between">
-              <div className="flex items-center gap-2.5">
-                <img
-                  src={icons.conversationStarter}
-                  className="w-[22px] h-[22px]"
-                  alt=""
-                />
-                <div className="font-medium">
-                  {t("workflow.advancedConfiguration.conversationStarter")}
-                </div>
-              </div>
-              <Switch
-                className="list-switch config-switch"
-                checked={advancedConfig?.prologue?.enabled}
-                onChange={(value) => {
-                  handleAdvancedConfigChange(
-                    () => (advancedConfig.prologue.enabled = value),
-                  );
-                  updateAdvancedConfigParams({
-                    prologue: {
-                      enabled: value,
-                    },
-                  });
-                }}
-              />
-            </div>
-            <div className="text-xs font-medium text-[#666] mt-1">
-              {t(
-                "workflow.advancedConfiguration.conversationStarterDescription",
-              )}
-            </div>
-            {advancedConfig?.prologue?.enabled && (
-              <>
-                <div className="relative">
-                  <div
-                    className="absolute bottom-2 right-2.5 inline-flex items-center rounded-md gap-1 cursor-pointer  py-1 px-2.5 text-[#275EFF] text-sm bg-[#ececfb] z-20"
-                    onClick={() => setOpeningRemarksModal(true)}
-                  >
-                    <img
-                      src={icons.promptOptimization}
-                      className="w-4 h-4"
-                      alt=""
-                    />
-                    <span>
-                      {t("workflow.advancedConfiguration.aiGenerate")}
-                    </span>
-                  </div>
-                  <Input.TextArea
-                    className="mt-2.5 global-textarea pr-6 flow-advanced-configuration-textarea"
-                    placeholder={t(
-                      "workflow.advancedConfiguration.openingRemarksPlaceholder",
-                    )}
-                    style={{ height: 96, resize: "none" }}
-                    value={advancedConfig?.prologue?.prologueText}
-                    onChange={(e) => {
-                      handleAdvancedConfigChange(
-                        () =>
-                          (advancedConfig.prologue.prologueText =
-                            e?.target?.value),
-                      );
-                      updateAdvancedConfigParamsDebounce({
-                        prologue: {
-                          prologueText: e?.target?.value,
-                        },
-                      });
-                    }}
-                    maxLength={300}
-                  />
-                </div>
-                <div className="w-full flex items-center justify-between mt-4">
-                  <div className="font-medium">
-                    {t(
-                      "workflow.advancedConfiguration.openingRemarksPresetQuestions",
-                    )}
-                  </div>
-                  {advancedConfig?.prologue?.inputExample?.length < 3 && (
-                    <div
-                      className="flex items-center gap-2 text-[#275EFF] text-xs font-medium cursor-pointer"
-                      onClick={() => {
-                        handleAdvancedConfigChange(
-                          () =>
-                            (advancedConfig.prologue.inputExample = [
-                              ...advancedConfig.prologue.inputExample,
-                              "",
-                            ]),
-                        );
-                        updateAdvancedConfigParams({
-                          prologue: {
-                            inputExample:
-                              advancedConfig?.prologue?.inputExample,
-                          },
-                        });
-                      }}
-                    >
-                      <img
-                        src={icons.inputAdd}
-                        className="w-[10px] h-[10px]"
-                        alt=""
-                      />
-                      <span>{t("workflow.advancedConfiguration.add")}</span>
-                    </div>
-                  )}
-                </div>
-                {advancedConfig?.prologue?.inputExample?.map(
-                  (question, index) => (
-                    <div key={index} className="w-full relative">
-                      <Input
-                        style={{
-                          height: 40,
-                        }}
-                        value={question}
-                        onChange={(e) =>
-                          handlePresetQuestionChange(
-                            index,
-                            e.target.value?.trim(),
-                          )
-                        }
-                        placeholder={t(
-                          "workflow.advancedConfiguration.presetQuestionPlaceholder",
-                        )}
-                        className="global-input flex-1 shrink-0 mt-1.5 flow-advanced-configuration-input pr-8"
-                      />
-                      {advancedConfig?.prologue?.inputExample?.length > 1 ? (
-                        <img
-                          src={icons.remove}
-                          className="w-5 h-5 cursor-pointer absolute right-2 top-4"
-                          alt=""
-                          onClick={() => {
-                            handleAdvancedConfigChange(() =>
-                              advancedConfig?.prologue?.inputExample?.splice(
-                                index,
-                                1,
-                              ),
-                            );
-                            updateAdvancedConfigParams({
-                              prologue: {
-                                inputExample:
-                                  advancedConfig?.prologue?.inputExample,
-                              },
-                            });
-                          }}
-                        />
-                      ) : null}
-                    </div>
-                  ),
-                )}
-              </>
-            )}
-          </div>
-          <div
-            className="bg-[#F7F7FA] rounded-lg"
-            style={{
-              padding: "10px 17px 16px 17px",
-            }}
-          >
-            <div className="w-full flex items-center justify-between">
-              <div className="flex items-center gap-2.5">
-                <img
-                  src={icons.problemSuggestion}
-                  className="w-[22px] h-[22px]"
-                  alt=""
-                />
-                <div className="font-medium">
-                  {t("workflow.advancedConfiguration.nextQuestionSuggestion")}
-                </div>
-              </div>
-              <Switch
-                className="list-switch config-switch"
-                checked={advancedConfig?.suggestedQuestionsAfterAnswer?.enabled}
-                onChange={(value) => {
-                  handleAdvancedConfigChange(
-                    () =>
-                      (advancedConfig.suggestedQuestionsAfterAnswer.enabled =
-                        value),
-                  );
-                  updateAdvancedConfigParams({
-                    suggestedQuestionsAfterAnswer: {
-                      enabled: value,
-                    },
-                  });
-                }}
-              />
-            </div>
-            <div className="text-xs font-medium text-[#666] mt-1 max-w-[274px] whitespace-pre-wrap">
-              {t(
-                "workflow.advancedConfiguration.nextQuestionSuggestionDescription",
-              )}
-            </div>
-          </div>
-          <div
-            className="bg-[#F7F7FA] rounded-lg"
-            style={{
-              padding: "10px 17px 16px 17px",
-            }}
-          >
-            <div className="w-full flex items-center justify-between">
-              <div className="flex items-center gap-2.5">
-                <img
-                  src={icons.likeAndDislike}
-                  className="w-[22px] h-[22px]"
-                  alt=""
-                />
-                <div className="font-medium">
-                  {t("workflow.advancedConfiguration.likeAndDislike")}
-                </div>
-              </div>
-              <Switch
-                className="list-switch config-switch"
-                checked={advancedConfig?.feedback?.enabled}
-                onChange={(value) => {
-                  handleAdvancedConfigChange(
-                    () => (advancedConfig.feedback.enabled = value),
-                  );
-                  updateAdvancedConfigParams({
-                    feedback: {
-                      enabled: value,
-                    },
-                  });
-                }}
-              />
-            </div>
-            <div className="text-xs font-medium text-[#666] mt-1 max-w-[274px] whitespace-pre-wrap">
-              {t("workflow.advancedConfiguration.likeAndDislikeDescription")}
-            </div>
-          </div>
-          <div
-            className="bg-[#F7F7FA] rounded-lg"
-            style={{
-              padding: "10px 17px 16px 17px",
-            }}
-          >
-            <div className="w-full flex items-center justify-between">
-              <div className="flex items-center gap-2.5">
-                <img
-                  src={icons.settingBackground}
-                  className="w-[22px] h-[22px]"
-                  alt=""
-                />
-                <div className="font-medium">
-                  {t("workflow.advancedConfiguration.setBackground")}
-                </div>
-              </div>
-              <Switch
-                className="list-switch config-switch"
-                checked={advancedConfig?.chatBackground?.enabled}
-                onChange={(value) => {
-                  handleAdvancedConfigChange(
-                    () => (advancedConfig.chatBackground.enabled = value),
-                  );
-                  updateAdvancedConfigParams({
-                    chatBackground: {
-                      enabled: value,
-                    },
-                  });
-                }}
-              />
-            </div>
-            <div className="text-xs font-medium text-[#666] mt-1 max-w-[274px] whitespace-pre-wrap">
-              {t("workflow.advancedConfiguration.setBackgroundDescription")}
-            </div>
-            {advancedConfig?.chatBackground?.enabled && (
-              <div className="w-full pt-4">
-                <Dragger {...uploadProps} className="icon-upload">
-                  <img src={icons.uploadAct} className="w-8 h-8" alt="" />
-                  <div className="font-medium mt-6">
-                    {t("workflow.advancedConfiguration.dragFileHere")}
-                    <span className="text-[#275EFF]">
-                      {t("workflow.advancedConfiguration.selectFile")}
-                    </span>
-                  </div>
-                  <p className="text-desc mt-2">
-                    {t("workflow.advancedConfiguration.fileFormatTip")}
-                  </p>
-                </Dragger>
-                {chatBackgroundInfo && (
-                  <div className="w-full flex items-center gap-2.5 justify-between mt-2.5 rounded-xl p-2.5 bg-[#fff]">
-                    <div className="flex items-center gap-2.5 flex-1">
-                      <img
-                        src={icons.advancedConfigurationUpload}
-                        className="w-[20px] h-[20px]"
-                        alt=""
-                      />
-                      <div
-                        className="max-w-[250px] text-overflow"
-                        title={chatBackgroundInfo?.name}
-                      >
-                        {chatBackgroundInfo?.name}
-                      </div>
-                      <div>{chatBackgroundInfo?.total}</div>
-                    </div>
-                    <img
-                      src={icons.backgroundClose}
-                      className="w-[10px] h-[10px] cursor-pointer"
-                      onClick={() => {
-                        setChatBackgroundInfo(null);
-                        handleAdvancedConfigChange(
-                          () => (advancedConfig.chatBackground.info = null),
-                        );
-                        updateAdvancedConfigParams({
-                          chatBackground: {
-                            info: null,
-                          },
-                        });
-                      }}
-                      alt=""
-                    />
-                  </div>
-                )}
-              </div>
-            )}
-          </div>
-=======
           <ConversationStarter
             advancedConfig={advancedConfig}
             handleAdvancedConfigChange={handleAdvancedConfigChange}
@@ -992,7 +610,6 @@
             chatBackgroundInfo={chatBackgroundInfo}
             setChatBackgroundInfo={setChatBackgroundInfo}
           />
->>>>>>> 70e63f58
         </div>
       </div>
     </Drawer>
