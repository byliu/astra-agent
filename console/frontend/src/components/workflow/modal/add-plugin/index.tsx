import React, {
  useState,
  useEffect,
  useRef,
  useCallback,
  useMemo,
<<<<<<< HEAD
} from "react";
import { createPortal } from "react-dom";
import {
  listTools,
  listToolSquare,
  addToolOperateHistory,
} from "@/services/plugin";
import { Button, Select, Spin, Tooltip } from "antd";
import { FlowInput } from "@/components/workflow/ui";
import { debounce, throttle } from "lodash";
import { isJSON } from "@/utils";
=======
} from 'react';
import { createPortal } from 'react-dom';
import { listTools, listToolSquare } from '@/services/plugin';
import { Button, Select, Spin, Tooltip } from 'antd';
import { FlowInput } from '@/components/workflow/ui';
import { debounce, throttle } from 'lodash';
import { isJSON } from '@/utils';
>>>>>>> 70e63f58
import {
  handleModifyToolUrlParams,
  filterTreeNodes,
} from "@/components/workflow/utils/reactflowUtils";
import useFlowsManager from "@/components/workflow/store/useFlowsManager";
import DeletePlugin from "./delete-plugin";
import {
  ToolDebugger,
  CreateTool,
  ToolDetail,
} from "@/components/modal/plugin";
import { useTranslation } from "react-i18next";
import { useFlowCommon } from "@/components/workflow/hooks/useFlowCommon";
import {
  ToolListItem,
  Pagination,
  BotIcon,
  PluginTabType,
  ToolOperateType,
  ToolNode,
<<<<<<< HEAD
} from "@/components/workflow/types";
import { Icons } from "@/components/workflow/icons";
=======
  useAddAgentPluginType,
} from '@/components/workflow/types';
import { Icons } from '@/components/workflow/icons';
import { useMemoizedFn } from 'ahooks';
>>>>>>> 70e63f58

const LeftNav = ({
  setToolModalInfo,
  resetBeforeAndWillNode,
  t,
  setCurrentTab,
  setToolOperate,
  setCurrentToolInfo,
  currentTab,
  handleChangeTab,
}): React.ReactElement => {
  return (
    <div className="w-[240px] h-full bg-[#f8faff] px-4 py-6 flow-tool-modal-left">
      <div className="text-lg font-semibold flex items-center gap-2">
        <img
          src={Icons.addPlugin.flowBack}
          width={28}
          className="cursor-pointer"
          alt=""
          onClick={() => {
            setToolModalInfo({ open: false });
            resetBeforeAndWillNode();
          }}
        />
        <span>{t('workflow.nodes.toolNode.addTool')}</span>
      </div>
      <Button
        type="primary"
        className="w-full text-[#fff] mt-6 flex items-center gap-2"
        onClick={e => {
          e.stopPropagation();
          setCurrentTab('');
          setToolOperate('create');
          setCurrentToolInfo({
            id: '',
          });
        }}
      >
        <img
          className="w-3.5 h-3.5"
          src={Icons.addPlugin.toolModalAdd}
          alt=""
        />
        <span>{t('workflow.nodes.toolNode.createTool')}</span>
      </Button>
      <div className="flex flex-col gap-2 mt-6">
        <div
          className={`create-tool-tab-normal ${
            currentTab === 'person' ? 'create-tool-tab-active' : ''
          }`}
          onClick={() => handleChangeTab('person')}
        >
          <i className="person"></i>
          <span className="mt-0.5">
            {t('workflow.nodes.toolNode.myCreated')}
          </span>
        </div>
        <div
          className={`create-tool-tab-normal ${
            currentTab === 'offical' ? 'create-tool-tab-active' : ''
          }`}
          onClick={() => handleChangeTab('offical')}
        >
          <i className="offical"></i>
          <span>{t('workflow.nodes.toolNode.officialTools')}</span>
        </div>
      </div>
    </div>
  );
};

const ToolItem = ({
  item,
  setCurrentToolInfo,
  setToolOperate,
  handleAddToolNodeThrottle,
  currentTab,
  operateId,
  setOperateId,
  optionsRef,
  handleDeleteModalShow,
}): React.ReactElement => {
  const { t } = useTranslation();
  const currentStore = useFlowsManager(state => state.getCurrentStore());
  const nodes = currentStore(state => state.nodes);
  const renderParamsTooltip = useMemoizedFn((data: ToolListItem) => {
    const params =
      currentTab === 'offical'
        ? filterTreeNodes(
            (isJSON(data?.webSchema) &&
              JSON.parse(data.webSchema)?.toolRequestInput) ||
              []
          )
        : (isJSON(data?.webSchema) &&
            JSON.parse(data.webSchema)?.toolRequestInput) ||
          [];
    return (
      <div>
        <div className="text-base font-semibold">{data?.name}</div>
        <p className="text-desc mt-1">{data?.description}</p>
        <div className="mt-3">
          {params?.map(item => (
            <div
              key={item?.id}
              className="flex flex-col gap-1.5 py-2.5 border-t border-[#F2F2F2]"
            >
              <div className="flex items-center gap-2.5 text-sm">
                <div>{item?.name}</div>
                <div className="text-desc">{item?.type}</div>
              </div>
              <p className="text-desc">{item?.description}</p>
            </div>
          ))}
        </div>
      </div>
    );
  });
  const toolsNode = useMemo((): ToolNode[] => {
    return nodes?.filter((node: ToolNode) => node?.nodeType === 'plugin');
  }, [nodes]);
  return (
    <div
      key={item.id}
      className="px-4 py-2.5 hover:bg-[#EBEBF1] cursor-pointer border-t border-[#E5E5EC]"
      onClick={() => {
        setCurrentToolInfo({
          ...item,
        });
        setToolOperate('detail');
      }}
    >
      <div className="flex justify-between gap-[52px]">
        <div className="flex-1 flex items-center gap-[30px] overflow-hidden">
          <span
            className="w-12 h-12 flex items-center justify-center rounded-lg flex-shrink-0"
            style={{
              background: item?.avatarColor
                ? item?.avatarColor
                : `url(${item?.address + item?.icon}) no-repeat center / cover`,
            }}
          >
            {item?.avatarColor && (
              <img
                src={item?.address + item?.icon}
                className="w-[28px] h-[28px]"
                alt=""
              />
            )}
          </span>
          <div className="flex flex-col gap-1 overflow-hidden">
            <div className="font-semibold">{item?.name}</div>
            <p
              className="w-full text-[#757575] text-xs text-overflow"
              title={item?.description}
            >
              {item?.description}
            </p>
          </div>
        </div>
        <div className="w-2/5 flex items-center justify-between min-w-[500px]">
          <div className="w-1/3 flex items-center gap-1.5 flex-shrink-0">
            <img src={Icons.addPlugin.publish} className="w-3 h-3" alt="" />
            <p className="text-[#757575] text-xs">
              {t('workflow.nodes.toolNode.publishedAt')} {item?.updateTime}
            </p>
          </div>
          {item?.params?.length > 0 ? (
            <Tooltip
              placement="right"
              title={renderParamsTooltip(item)}
              overlayClassName="white-tooltip tool-params-tooltip"
            >
              <div className="flex items-center cursor-pointer gap-1.5 text-[#275EFF] text-sm font-medium">
                <span>{t('workflow.nodes.toolNode.parameters')}</span>
              </div>
            </Tooltip>
          ) : (
            <span className="w-1 h-1"></span>
          )}
          <div
            className="flex items-center gap-2.5 relative"
            onClick={e => e.stopPropagation()}
          >
            <div
              className="flex items-center gap-1 bg-[#fff] border border-[#E5E5E5] py-1 px-6 rounded-lg hover:text-[#FFF] hover:bg-[#275EFF]"
              onClick={() => {
                setCurrentToolInfo({
                  ...item,
                });
                setToolOperate('test');
              }}
            >
              {t('workflow.nodes.toolNode.test')}
            </div>
            <div
              className="flex items-center gap-1 bg-[#fff] border border-[#E5E5E5] py-1 px-6 rounded-lg hover:text-[#FFF] hover:bg-[#275EFF]"
              onClick={() => handleAddToolNodeThrottle(item)}
            >
              <span>{t('workflow.nodes.common.add')}</span>
              <span>
                {toolsNode.filter(
                  toolnode =>
                    toolnode?.data?.nodeParam?.pluginId === item.toolId
                )?.length > 0
                  ? toolsNode.filter(
                      toolnode =>
                        toolnode?.data?.nodeParam?.pluginId === item.toolId
                    )?.length
                  : ''}
              </span>
            </div>
            <div
              className="h-[34px] flex items-center"
              onClick={e => {
                e.stopPropagation();
                setOperateId(item?.id);
              }}
            >
              {currentTab === 'person' && (
                <img
                  src={Icons.addPlugin.toolOperateMore}
                  className="w-[17px] h-[3px] cursor-pointer"
                  alt=""
                />
              )}
              {operateId === item?.id && (
                <div
                  ref={optionsRef}
                  className="z-10 absolute top-2 right-0 p-1 bg-[#fff] rounded-lg"
                  style={{
                    boxShadow: '0px 2px 8px 0px rgba(0,0,0,0.08)',
                  }}
                >
                  <div
                    className="hover:bg-[#E6F4FF] w-[80px] rounded-md"
                    style={{
                      padding: '6px 0px 6px 10px',
                    }}
                    onClick={e => {
                      e.stopPropagation();
                      setCurrentToolInfo({
                        ...item,
                      });
                      setOperateId('');
                      setToolOperate('edit');
                    }}
                  >
                    {t('workflow.nodes.toolNode.edit')}
                  </div>
                  <div
                    className="hover:bg-[#E6F4FF] w-[80px] rounded-md"
                    style={{
                      padding: '6px 0px 6px 10px',
                    }}
                    onClick={e => handleDeleteModalShow(e, item)}
                  >
                    {t('workflow.nodes.toolNode.delete')}
                  </div>
                </div>
              )}
            </div>
          </div>
        </div>
      </div>
    </div>
  );
};

const PluginList = ({
  toolRef,
  loader,
  currentTab,
  orderFlag,
  setOrderFlag,
  setToolOperate,
  handleAddToolNodeThrottle,
  loading,
  setLoading,
  hasMore,
  setPagination,
  searchValue,
  dataSource,
  setDataSource,
  handleInputChange,
  setCurrentToolInfo,
  handleDeleteModalShow,
  operateId,
  setOperateId,
}): React.ReactElement => {
  const { t } = useTranslation();

  return (
    <div
      className="h-full flex flex-col overflow-hidden"
      style={{
        padding: '26px 0 43px',
      }}
    >
      <div className="h-full overflow-hidden flex flex-col">
        <div
          className="flex items-center justify-between mx-auto"
          style={{
            width: '90%',
            minWidth: 1000,
          }}
        >
          <div className="w-full flex items-center gap-4 justify-end">
            {currentTab === 'offical' ? (
              <Select
                suffixIcon={
                  <img src={Icons.addPlugin.formSelect} className="w-4 h-4 " />
                }
                className="p-0"
                style={{ height: 32, width: 160 }}
                value={orderFlag}
                onChange={value => {
                  setOrderFlag(value);
                  setLoading(true);
                  setDataSource([]);
                  setPagination({
                    pageNo: 1,
                    pageSize: 20,
                  });
                }}
                options={[
                  {
                    label: t('workflow.nodes.toolNode.mostPopular'),
                    value: 0,
                  },
                  {
                    label: t('workflow.nodes.toolNode.recentlyUsed'),
                    value: 1,
                  },
                ]}
              />
            ) : null}
            <div className="relative">
              <img
                src={Icons.addPlugin.search}
                className="w-4 h-4 absolute left-[10px] top-[7px] z-10"
                alt=""
              />
              <FlowInput
                value={searchValue}
                className="w-[320px] pl-8 h-[32px] text-sm"
                placeholder={t('workflow.nodes.common.inputPlaceholder')}
                onChange={handleInputChange}
              />
            </div>
          </div>
        </div>
        <div className="flex flex-col mt-4 gap-1.5 flex-1 overflow-hidden">
          <div className="flex flex-col gap-[18px] overflow-hidden h-full">
            <div
              className="flex items-center font-medium mx-auto"
              style={{
                width: '90%',
                minWidth: 1000,
              }}
            >
              <span className="flex-1">
                {t('workflow.nodes.toolNode.tool')}
              </span>
              <span className="w-2/5 min-w-[500px]">
                {t('workflow.nodes.toolNode.publishTime')}
              </span>
            </div>
            <div className="flex-1 overflow-auto" ref={toolRef}>
              <div
                className="h-full mx-auto"
                style={{
                  width: '90%',
                  minWidth: 1000,
                }}
              >
                {dataSource.map((item: ToolListItem) => (
                  <ToolItem
                    item={item}
                    setCurrentToolInfo={setCurrentToolInfo}
                    operateId={operateId}
                    setOperateId={setOperateId}
                    setToolOperate={setToolOperate}
                    handleAddToolNodeThrottle={handleAddToolNodeThrottle}
                    currentTab={currentTab}
                    handleDeleteModalShow={handleDeleteModalShow}
                  />
                ))}
                {loading && <Spin className="mt-2" size="large" />}
                {hasMore && <div ref={loader}></div>}
                {!loading && dataSource.length === 0 && (
                  <p className="mt-3">
                    {t('workflow.nodes.toolNode.noPlugins')}
                  </p>
                )}
              </div>
            </div>
          </div>
        </div>
      </div>
    </div>
  );
};

const useAddPlugin = (): useAddAgentPluginType => {
  const { handleAddToolNode } = useFlowCommon();
  const loader = useRef<null | HTMLDivElement>(null);
  const loadingRef = useRef<boolean>(false);
<<<<<<< HEAD
  const contentRef = useRef<string>("");
  const getCurrentStore = useFlowsManager((state) => state.getCurrentStore);
  const toolModalInfo = useFlowsManager((state) => state.toolModalInfo);
  const setToolModalInfo = useFlowsManager((state) => state.setToolModalInfo);
  const currentStore = getCurrentStore();
  const nodes = currentStore((state) => state.nodes);
  const optionsRef = useRef<HTMLDivElement | null>(null);
=======
  const contentRef = useRef<string>('');
  const getCurrentStore = useFlowsManager(state => state.getCurrentStore);
  const currentStore = getCurrentStore();
  const nodes = currentStore(state => state.nodes);
>>>>>>> 70e63f58
  const toolRef = useRef<HTMLDivElement | null>(null);
  const [dataSource, setDataSource] = useState<ToolListItem[]>([]);
  const [currentTab, setCurrentTab] = useState<PluginTabType>("offical");
  const [toolOperate, setToolOperate] = useState<ToolOperateType>("");
  const [orderFlag, setOrderFlag] = useState<number>(0);
  const [searchValue, setSearchValue] = useState<string>("");
  const [loading, setLoading] = useState<boolean>(false);
<<<<<<< HEAD
  const [currentToolInfo, setCurrentToolInfo] = useState<CurrentToolInfo>({});
  const [operateId, setOperateId] = useState<string>("");
  const [deleteModal, setDeleteModal] = useState<boolean>(false);
  const [currentTool, setCurrentTool] = useState<ToolListItem>({});
  const [step, setStep] = useState<number>(1);
=======
>>>>>>> 70e63f58
  const [hasMore, setHasMore] = useState<boolean>(false);
  const [pagination, setPagination] = useState<Pagination>({
    page: 1,
    pageSize: 20,
  });
<<<<<<< HEAD
  const [botIcon, setBotIcon] = useState<BotIcon>({});
  const [botColor, setBotColor] = useState<string>("");

  useEffect(() => {
    if (["create", "edit"]?.includes(toolOperate)) {
      setStep(1);
    }
  }, [toolOperate]);

  useEffect(() => {
    const observer = new IntersectionObserver((entries) => {
      if (entries[0].isIntersecting && !loadingRef.current) {
        setPagination((pagination) => ({
          ...pagination,
          page: pagination?.page + 1,
        }));
      }
    });
    if (loader.current) {
      observer.observe(loader.current);
    }
    return (): void => {
      if (loader.current) {
        observer.unobserve(loader.current);
      }
    };
  }, [hasMore]);

  useEffect(() => {
    if (currentTab) {
      setStep(1);
      if (currentTab === "person") {
        getPersonTools();
      } else {
        getOfficalTools();
      }
    }
  }, [currentTab, orderFlag, pagination]);
=======
  const [currentToolInfo, setCurrentToolInfo] = useState<ToolListItem>({});
  const [operateId, setOperateId] = useState<string>('');
>>>>>>> 70e63f58

  const handleInputChange = useCallback(
    (event: React.ChangeEvent<HTMLInputElement>): void => {
      const query = event.target.value;
      setSearchValue(query);
      fetchDataDebounce(query);
    },
    [currentTab, orderFlag],
  );

  const fetchDataDebounce = useCallback(
    debounce((value: string) => {
      if (toolRef.current) {
        toolRef.current.scrollTop = 0;
      }
      setHasMore(false);
      setLoading(true);
      setDataSource(() => []);
      setPagination({
        pageNo: 1,
        pageSize: 20,
      });
      contentRef.current = value;
    }, 500),
    [currentTab, orderFlag, searchValue],
  );

  function getPersonTools(): void {
    if (toolRef.current) {
      toolRef.current.scrollTop = 0;
    }
    setLoading(true);
    loadingRef.current = true;
    const params = {
      ...pagination,
      content: contentRef?.current,
      status: 1,
    };
    listTools(params)
      .then((data) => {
        const newData = data?.pageData.map((item) => ({
          ...item,
          params: handleModifyToolUrlParams(
            (isJSON(item?.webSchema) &&
              JSON.parse(item.webSchema)?.toolRequestInput) ||
              [],
          ),
        }));
        setDataSource((dataSource) => [...dataSource, ...newData]);
        if (20 + dataSource?.length < data.totalCount) {
          setHasMore(true);
        } else {
          setHasMore(false);
        }
      })
      .finally(() => {
        setLoading(false);
        loadingRef.current = false;
      });
  }

  function getOfficalTools(): void {
    if (toolRef.current) {
      toolRef.current.scrollTop = 0;
    }
    setLoading(true);
    loadingRef.current = true;
    const params = {
      ...pagination,
      orderFlag,
      content: contentRef?.current,
    };
    listToolSquare(params)
      .then((data) => {
        const newData = data?.pageData.map((item) => ({
          ...item,
          params: handleModifyToolUrlParams(
            (isJSON(item?.webSchema) &&
              JSON.parse(item.webSchema)?.toolRequestInput) ||
              [],
          ),
        }));
        setDataSource((dataSource) => [...dataSource, ...newData]);
        if (20 + dataSource?.length < data.totalCount) {
          setHasMore(true);
        } else {
          setHasMore(false);
        }
      })
      .finally(() => {
        setLoading(false);
        loadingRef.current = false;
      });
  }

<<<<<<< HEAD
  function renderParamsTooltip(data: ToolListItem): React.ReactElement {
    const params =
      currentTab === "offical"
        ? filterTreeNodes(
            (isJSON(data?.webSchema) &&
              JSON.parse(data.webSchema)?.toolRequestInput) ||
              [],
          )
        : (isJSON(data?.webSchema) &&
            JSON.parse(data.webSchema)?.toolRequestInput) ||
          [];
    return (
      <div>
        <div className="text-base font-semibold">{data?.name}</div>
        <p className="text-desc mt-1">{data?.description}</p>
        <div className="mt-3">
          {params?.map((item) => (
            <div
              key={item?.id}
              className="flex flex-col gap-1.5 py-2.5 border-t border-[#F2F2F2]"
            >
              <div className="flex items-center gap-2.5 text-sm">
                <div>{item?.name}</div>
                <div className="text-desc">{item?.type}</div>
              </div>
              <p className="text-desc">{item?.description}</p>
            </div>
          ))}
        </div>
      </div>
    );
  }

=======
>>>>>>> 70e63f58
  const handleAddToolNodeThrottle = useCallback(
    throttle((tool: ToolListItem) => {
      handleAddToolNode(tool);
    }, 1000),
    [nodes],
  );

<<<<<<< HEAD
  const toolsNode = useMemo((): ToolNode[] => {
    return nodes?.filter((node: ToolNode) => node?.nodeType === "plugin");
  }, [nodes]);

=======
>>>>>>> 70e63f58
  const handleClearData = (): void => {
    if (toolRef.current) {
      toolRef.current.scrollTop = 0;
    }
    setHasMore(false);
    setOrderFlag(0);
    setToolOperate("");
    setLoading(true);
    setDataSource([]);
    setPagination({
      pageNo: 1,
      pageSize: 20,
    });
    setSearchValue("");
    contentRef.current = "";
  };

  const handleChangeTab = (tab: PluginTabType): void => {
    setCurrentTab(tab);
    handleClearData();
  };

  return {
    loader,
    loadingRef,
    toolRef,
    currentTab,
    setCurrentTab,
    toolOperate,
    setToolOperate,
    orderFlag,
    setOrderFlag,
    handleAddToolNodeThrottle,
    loading,
    setLoading,
    hasMore,
    pagination,
    setPagination,
    searchValue,
    setSearchValue,
    dataSource,
    setDataSource,
    handleInputChange,
    operateId,
    setOperateId,
    getPersonTools,
    getOfficalTools,
    handleClearData,
    handleChangeTab,
    currentToolInfo,
    setCurrentToolInfo,
  };
};

const AddPlugin = (): React.ReactElement => {
  const { resetBeforeAndWillNode } = useFlowCommon();
  const {
    loader,
    loadingRef,
    currentTab,
    setCurrentTab,
    orderFlag,
    operateId,
    setOperateId,
    getPersonTools,
    getOfficalTools,
    handleClearData,
    handleChangeTab,
    pagination,
    setPagination,
    currentToolInfo,
    setCurrentToolInfo,
    toolRef,
    toolOperate,
    setToolOperate,
    setOrderFlag,
    handleAddToolNodeThrottle,
    loading,
    setLoading,
    hasMore,
    searchValue,
    dataSource,
    setDataSource,
    handleInputChange,
  } = useAddPlugin();
  const { t } = useTranslation();
  const toolModalInfo = useFlowsManager(state => state.toolModalInfo);
  const setToolModalInfo = useFlowsManager(state => state.setToolModalInfo);
  const [deleteModal, setDeleteModal] = useState<boolean>(false);
  const [step, setStep] = useState<number>(1);
  const [botIcon, setBotIcon] = useState<BotIcon>({});
  const [botColor, setBotColor] = useState<string>('');

  useEffect(() => {
    if (['create', 'edit']?.includes(toolOperate)) {
      setStep(1);
    }
  }, [toolOperate]);

  useEffect(() => {
    const observer = new IntersectionObserver(entries => {
      if (entries[0].isIntersecting && !loadingRef.current) {
        setPagination(pagination => ({
          ...pagination,
          page: pagination?.page + 1,
        }));
      }
    });
    if (loader.current) {
      observer.observe(loader.current);
    }
    return (): void => {
      if (loader.current) {
        observer.unobserve(loader.current);
      }
    };
  }, []);

  useEffect(() => {
    if (currentTab) {
      setStep(1);
      if (currentTab === 'person') {
        getPersonTools();
      } else {
        getOfficalTools();
      }
    }
  }, [currentTab, orderFlag, pagination]);

  const handleDeleteModalShow = useMemoizedFn((e, item) => {
    e.stopPropagation();
    setOperateId('');
    setDeleteModal(true);
    setCurrentToolInfo(item);
  });

  return (
    <>
      {toolModalInfo.open
        ? createPortal(
            <div
              className="mask w-full h-full"
              style={{
                zIndex: 1001,
              }}
              onClick={(e) => e.stopPropagation()}
            >
              {deleteModal && (
                <DeletePlugin
                  currentTool={currentToolInfo}
                  setDeleteModal={setDeleteModal}
<<<<<<< HEAD
                  getPersonTools={() => {
                    setLoading(true);
                    setDataSource([]);
                    setPagination({
                      pageNo: 1,
                      pageSize: 20,
                    });
                    setSearchValue("");
                    contentRef.current = "";
                  }}
=======
                  getPersonTools={() => handleClearData()}
>>>>>>> 70e63f58
                />
              )}
              <div
                className="absolute top-1/2 left-1/2 transform -translate-x-1/2 -translate-y-1/2 z-50 bg-[#fff] text-second font-medium text-md flex w-full h-full overflow-hidden"
                onClick={() => setOperateId("")}
              >
<<<<<<< HEAD
                <div className="w-[240px] h-full bg-[#f8faff] px-4 py-6 flow-tool-modal-left">
                  <div className="text-lg font-semibold flex items-center gap-2">
                    <img
                      src={Icons.addPlugin.flowBack}
                      width={28}
                      className="cursor-pointer"
                      alt=""
                      onClick={() => {
                        setToolModalInfo({ open: false });
                        resetBeforeAndWillNode();
                      }}
                    />
                    <span>{t("workflow.nodes.toolNode.addTool")}</span>
                  </div>
                  <Button
                    type="primary"
                    className="w-full text-[#fff] mt-6 flex items-center gap-2"
                    onClick={(e) => {
                      e.stopPropagation();
                      setCurrentTab("");
                      setToolOperate("create");
                      setCurrentToolInfo({
                        id: "",
                      });
                    }}
                  >
                    <img
                      className="w-3.5 h-3.5"
                      src={Icons.addPlugin.toolModalAdd}
                      alt=""
                    />
                    <span>{t("workflow.nodes.toolNode.createTool")}</span>
                  </Button>
                  <div className="flex flex-col gap-2 mt-6">
                    <div
                      className={`create-tool-tab-normal ${
                        currentTab === "person" ? "create-tool-tab-active" : ""
                      }`}
                      onClick={() => handleChangeTab("person")}
                    >
                      <i className="person"></i>
                      <span className="mt-0.5">
                        {t("workflow.nodes.toolNode.myCreated")}
                      </span>
                    </div>
                    <div
                      className={`create-tool-tab-normal ${
                        currentTab === "offical" ? "create-tool-tab-active" : ""
                      }`}
                      onClick={() => handleChangeTab("offical")}
                    >
                      <i className="offical"></i>
                      <span>{t("workflow.nodes.toolNode.officialTools")}</span>
                    </div>
                  </div>
                </div>
                <div className="flex-1 h-full bg-[#F7F7FA] overflow-hidden">
                  {!toolOperate && (
                    <div
                      className="h-full flex flex-col overflow-hidden"
                      style={{
                        padding: "26px 0 43px",
                      }}
                    >
                      <div className="h-full overflow-hidden flex flex-col">
                        <div
                          className="flex items-center justify-between mx-auto"
                          style={{
                            width: "90%",
                            minWidth: 1000,
                          }}
                        >
                          <div className="w-full flex items-center gap-4 justify-end">
                            {currentTab === "offical" ? (
                              <Select
                                suffixIcon={
                                  <img
                                    src={Icons.addPlugin.formSelect}
                                    className="w-4 h-4 "
                                  />
                                }
                                className="p-0"
                                style={{ height: 32, width: 160 }}
                                value={orderFlag}
                                onChange={(value) => {
                                  setOrderFlag(value);
                                  setLoading(true);
                                  setDataSource([]);
                                  setPagination({
                                    pageNo: 1,
                                    pageSize: 20,
                                  });
                                }}
                                options={[
                                  {
                                    label: t(
                                      "workflow.nodes.toolNode.mostPopular",
                                    ),
                                    value: 0,
                                  },
                                  {
                                    label: t(
                                      "workflow.nodes.toolNode.recentlyUsed",
                                    ),
                                    value: 1,
                                  },
                                ]}
                              />
                            ) : null}
                            <div className="relative">
                              <img
                                src={Icons.addPlugin.search}
                                className="w-4 h-4 absolute left-[10px] top-[7px] z-10"
                                alt=""
                              />
                              <FlowInput
                                value={searchValue}
                                className="w-[320px] pl-8 h-[32px] text-sm"
                                placeholder={t(
                                  "workflow.nodes.common.inputPlaceholder",
                                )}
                                onChange={handleInputChange}
                              />
                            </div>
                          </div>
                        </div>
                        <div className="flex flex-col mt-4 gap-1.5 flex-1 overflow-hidden">
                          <div className="flex flex-col gap-[18px] overflow-hidden h-full">
                            <div
                              className="flex items-center font-medium px-4 mx-auto"
                              style={{
                                width: "90%",
                                minWidth: 1000,
                              }}
                            >
                              <span className="flex-1">
                                {t("workflow.nodes.toolNode.tool")}
                              </span>
                              <span className="w-2/5 min-w-[500px]">
                                {t("workflow.nodes.toolNode.publishTime")}
                              </span>
                            </div>
                            <div
                              className="flex-1 overflow-auto"
                              ref={toolRef}
                              // onScroll={handleScroll}
                            >
                              <div
                                className="h-full mx-auto"
                                style={{
                                  width: "90%",
                                  minWidth: 1000,
                                }}
                              >
                                {dataSource.map((item: ToolListItem) => (
                                  <div
                                    key={item.id}
                                    className="px-4 py-2.5 hover:bg-[#EBEBF1] cursor-pointer border-t border-[#E5E5EC]"
                                    onClick={() => {
                                      setCurrentToolInfo({
                                        ...item,
                                      });
                                      setToolOperate("detail");
                                    }}
                                  >
                                    <div className="flex justify-between gap-[52px]">
                                      <div className="flex-1 flex items-center gap-[30px] overflow-hidden">
                                        <span
                                          className="w-12 h-12 flex items-center justify-center rounded-lg flex-shrink-0"
                                          style={{
                                            background: item?.avatarColor
                                              ? item?.avatarColor
                                              : `url(${
                                                  item?.address + item?.icon
                                                }) no-repeat center / cover`,
                                          }}
                                        >
                                          {item?.avatarColor && (
                                            <img
                                              src={item?.address + item?.icon}
                                              className="w-[28px] h-[28px]"
                                              alt=""
                                            />
                                          )}
                                        </span>
                                        <div className="flex flex-col gap-1 overflow-hidden">
                                          <div className="font-semibold">
                                            {item?.name}
                                          </div>
                                          <p
                                            className="w-full text-[#757575] text-xs text-overflow"
                                            title={item?.description}
                                          >
                                            {item?.description}
                                          </p>
                                        </div>
                                      </div>
                                      <div className="w-2/5 flex items-center justify-between min-w-[500px]">
                                        <div className="w-1/3 flex items-center gap-1.5 flex-shrink-0">
                                          <img
                                            src={Icons.addPlugin.publish}
                                            className="w-3 h-3"
                                            alt=""
                                          />
                                          <p className="text-[#757575] text-xs">
                                            {t(
                                              "workflow.nodes.toolNode.publishedAt",
                                            )}{" "}
                                            {item?.updateTime}
                                          </p>
                                        </div>
                                        {item?.params?.length > 0 ? (
                                          <Tooltip
                                            placement="right"
                                            title={renderParamsTooltip(item)}
                                            overlayClassName="white-tooltip tool-params-tooltip"
                                          >
                                            <div className="flex items-center cursor-pointer gap-1.5 text-[#275EFF] text-sm font-medium">
                                              <span>
                                                {t(
                                                  "workflow.nodes.toolNode.parameters",
                                                )}
                                              </span>
                                            </div>
                                          </Tooltip>
                                        ) : (
                                          <span className="w-1 h-1"></span>
                                        )}
                                        <div
                                          className="flex items-center gap-2.5 relative"
                                          onClick={(e) => e.stopPropagation()}
                                        >
                                          <div
                                            className="flex items-center gap-1 bg-[#fff] border border-[#E5E5E5] py-1 px-6 rounded-lg hover:text-[#FFF] hover:bg-[#275EFF]"
                                            onClick={() => {
                                              setCurrentToolInfo({
                                                ...item,
                                              });
                                              setToolOperate("test");
                                            }}
                                          >
                                            {t("workflow.nodes.toolNode.test")}
                                          </div>
                                          <div
                                            className="flex items-center gap-1 bg-[#fff] border border-[#E5E5E5] py-1 px-6 rounded-lg hover:text-[#FFF] hover:bg-[#275EFF]"
                                            onClick={() =>
                                              handleAddToolNodeThrottle(item)
                                            }
                                          >
                                            <span>
                                              {t("workflow.nodes.common.add")}
                                            </span>
                                            <span>
                                              {toolsNode.filter(
                                                (toolnode) =>
                                                  toolnode?.data?.nodeParam
                                                    ?.pluginId === item.toolId,
                                              )?.length > 0
                                                ? toolsNode.filter(
                                                    (toolnode) =>
                                                      toolnode?.data?.nodeParam
                                                        ?.pluginId ===
                                                      item.toolId,
                                                  )?.length
                                                : ""}
                                            </span>
                                          </div>
                                          <div
                                            className="h-[34px] flex items-center"
                                            onClick={(e) => {
                                              e.stopPropagation();
                                              setOperateId(item?.id);
                                            }}
                                          >
                                            {currentTab === "person" && (
                                              <img
                                                src={
                                                  Icons.addPlugin
                                                    .toolOperateMore
                                                }
                                                className="w-[17px] h-[3px] cursor-pointer"
                                                alt=""
                                              />
                                            )}
                                            {operateId === item?.id && (
                                              <div
                                                ref={optionsRef}
                                                className="z-10 absolute top-2 right-0 p-1 bg-[#fff] rounded-lg"
                                                style={{
                                                  boxShadow:
                                                    "0px 2px 8px 0px rgba(0,0,0,0.08)",
                                                }}
                                              >
                                                <div
                                                  className="hover:bg-[#E6F4FF] w-[80px] rounded-md"
                                                  style={{
                                                    padding: "6px 0px 6px 10px",
                                                  }}
                                                  onClick={(e) => {
                                                    e.stopPropagation();
                                                    setCurrentToolInfo({
                                                      ...item,
                                                    });
                                                    setOperateId("");
                                                    setToolOperate("edit");
                                                  }}
                                                >
                                                  {t(
                                                    "workflow.nodes.toolNode.edit",
                                                  )}
                                                </div>
                                                <div
                                                  className="hover:bg-[#E6F4FF] w-[80px] rounded-md"
                                                  style={{
                                                    padding: "6px 0px 6px 10px",
                                                  }}
                                                  onClick={(e) => {
                                                    e.stopPropagation();
                                                    setOperateId("");
                                                    setDeleteModal(true);
                                                    setCurrentTool(item);
                                                  }}
                                                >
                                                  {t(
                                                    "workflow.nodes.toolNode.delete",
                                                  )}
                                                </div>
                                              </div>
                                            )}
                                          </div>
                                        </div>
                                      </div>
                                    </div>
                                  </div>
                                ))}
                                {loading && (
                                  <Spin className="mt-2" size="large" />
                                )}
                                {hasMore && <div ref={loader}></div>}
                                {!loading && dataSource.length === 0 && (
                                  <p
                                    className="mt-3 mx-auto"
                                    style={{
                                      width: "90%",
                                      minWidth: 1000,
                                    }}
                                  >
                                    {t("workflow.nodes.toolNode.noPlugins")}
                                  </p>
                                )}
                              </div>
                            </div>
                          </div>
                        </div>
                      </div>
                    </div>
=======
                <LeftNav
                  setToolModalInfo={setToolModalInfo}
                  resetBeforeAndWillNode={resetBeforeAndWillNode}
                  t={t}
                  setCurrentTab={setCurrentTab}
                  setToolOperate={setToolOperate}
                  setCurrentToolInfo={setCurrentToolInfo}
                  currentTab={currentTab}
                  handleChangeTab={handleChangeTab}
                />
                <div className="flex-1 h-full bg-[#F7F7FA] overflow-hidden">
                  {!toolOperate && (
                    <PluginList
                      toolRef={toolRef}
                      loader={loader}
                      currentTab={currentTab}
                      orderFlag={orderFlag}
                      setOrderFlag={setOrderFlag}
                      setToolOperate={setToolOperate}
                      handleAddToolNodeThrottle={handleAddToolNodeThrottle}
                      loading={loading}
                      setLoading={setLoading}
                      hasMore={hasMore}
                      setPagination={setPagination}
                      searchValue={searchValue}
                      dataSource={dataSource}
                      setDataSource={setDataSource}
                      handleInputChange={handleInputChange}
                      setCurrentToolInfo={setCurrentToolInfo}
                      handleDeleteModalShow={handleDeleteModalShow}
                      operateId={operateId}
                      setOperateId={setOperateId}
                    />
>>>>>>> 70e63f58
                  )}
                  {toolOperate && (
                    <>
                      {["create", "edit"]?.includes(toolOperate) && (
                        <CreateTool
                          currentToolInfo={currentToolInfo}
                          handleCreateToolDone={() => handleChangeTab("person")}
                          step={step}
                          setStep={setStep}
                          botIcon={botIcon}
                          setBotIcon={setBotIcon}
                          botColor={botColor}
                          setBotColor={setBotColor}
                        />
                      )}
                      {toolOperate === "test" && (
                        <ToolDebugger
                          offical={currentTab === "offical"}
                          currentToolInfo={currentToolInfo}
                          handleClearData={() => handleClearData()}
                        />
                      )}
                      {toolOperate === "detail" && (
                        <ToolDetail
                          currentToolInfo={currentToolInfo}
                          handleClearData={handleClearData}
                          handleToolDebugger={() => setToolOperate('test')}
                        />
                      )}
                    </>
                  )}
                </div>
              </div>
            </div>,
            document.body,
          )
        : null}
    </>
  );
};

export default AddPlugin;<|MERGE_RESOLUTION|>--- conflicted
+++ resolved
@@ -4,19 +4,6 @@
   useRef,
   useCallback,
   useMemo,
-<<<<<<< HEAD
-} from "react";
-import { createPortal } from "react-dom";
-import {
-  listTools,
-  listToolSquare,
-  addToolOperateHistory,
-} from "@/services/plugin";
-import { Button, Select, Spin, Tooltip } from "antd";
-import { FlowInput } from "@/components/workflow/ui";
-import { debounce, throttle } from "lodash";
-import { isJSON } from "@/utils";
-=======
 } from 'react';
 import { createPortal } from 'react-dom';
 import { listTools, listToolSquare } from '@/services/plugin';
@@ -24,20 +11,19 @@
 import { FlowInput } from '@/components/workflow/ui';
 import { debounce, throttle } from 'lodash';
 import { isJSON } from '@/utils';
->>>>>>> 70e63f58
 import {
   handleModifyToolUrlParams,
   filterTreeNodes,
-} from "@/components/workflow/utils/reactflowUtils";
-import useFlowsManager from "@/components/workflow/store/useFlowsManager";
-import DeletePlugin from "./delete-plugin";
+} from '@/components/workflow/utils/reactflowUtils';
+import useFlowsManager from '@/components/workflow/store/useFlowsManager';
+import DeletePlugin from './delete-plugin';
 import {
   ToolDebugger,
   CreateTool,
   ToolDetail,
-} from "@/components/modal/plugin";
-import { useTranslation } from "react-i18next";
-import { useFlowCommon } from "@/components/workflow/hooks/useFlowCommon";
+} from '@/components/modal/plugin';
+import { useTranslation } from 'react-i18next';
+import { useFlowCommon } from '@/components/workflow/hooks/useFlowCommon';
 import {
   ToolListItem,
   Pagination,
@@ -45,15 +31,10 @@
   PluginTabType,
   ToolOperateType,
   ToolNode,
-<<<<<<< HEAD
-} from "@/components/workflow/types";
-import { Icons } from "@/components/workflow/icons";
-=======
   useAddAgentPluginType,
 } from '@/components/workflow/types';
 import { Icons } from '@/components/workflow/icons';
 import { useMemoizedFn } from 'ahooks';
->>>>>>> 70e63f58
 
 const LeftNav = ({
   setToolModalInfo,
@@ -461,83 +442,24 @@
   const { handleAddToolNode } = useFlowCommon();
   const loader = useRef<null | HTMLDivElement>(null);
   const loadingRef = useRef<boolean>(false);
-<<<<<<< HEAD
-  const contentRef = useRef<string>("");
-  const getCurrentStore = useFlowsManager((state) => state.getCurrentStore);
-  const toolModalInfo = useFlowsManager((state) => state.toolModalInfo);
-  const setToolModalInfo = useFlowsManager((state) => state.setToolModalInfo);
-  const currentStore = getCurrentStore();
-  const nodes = currentStore((state) => state.nodes);
-  const optionsRef = useRef<HTMLDivElement | null>(null);
-=======
   const contentRef = useRef<string>('');
   const getCurrentStore = useFlowsManager(state => state.getCurrentStore);
   const currentStore = getCurrentStore();
   const nodes = currentStore(state => state.nodes);
->>>>>>> 70e63f58
   const toolRef = useRef<HTMLDivElement | null>(null);
   const [dataSource, setDataSource] = useState<ToolListItem[]>([]);
-  const [currentTab, setCurrentTab] = useState<PluginTabType>("offical");
-  const [toolOperate, setToolOperate] = useState<ToolOperateType>("");
+  const [currentTab, setCurrentTab] = useState<PluginTabType>('offical');
+  const [toolOperate, setToolOperate] = useState<ToolOperateType>('');
   const [orderFlag, setOrderFlag] = useState<number>(0);
-  const [searchValue, setSearchValue] = useState<string>("");
+  const [searchValue, setSearchValue] = useState<string>('');
   const [loading, setLoading] = useState<boolean>(false);
-<<<<<<< HEAD
-  const [currentToolInfo, setCurrentToolInfo] = useState<CurrentToolInfo>({});
-  const [operateId, setOperateId] = useState<string>("");
-  const [deleteModal, setDeleteModal] = useState<boolean>(false);
-  const [currentTool, setCurrentTool] = useState<ToolListItem>({});
-  const [step, setStep] = useState<number>(1);
-=======
->>>>>>> 70e63f58
   const [hasMore, setHasMore] = useState<boolean>(false);
   const [pagination, setPagination] = useState<Pagination>({
     page: 1,
     pageSize: 20,
   });
-<<<<<<< HEAD
-  const [botIcon, setBotIcon] = useState<BotIcon>({});
-  const [botColor, setBotColor] = useState<string>("");
-
-  useEffect(() => {
-    if (["create", "edit"]?.includes(toolOperate)) {
-      setStep(1);
-    }
-  }, [toolOperate]);
-
-  useEffect(() => {
-    const observer = new IntersectionObserver((entries) => {
-      if (entries[0].isIntersecting && !loadingRef.current) {
-        setPagination((pagination) => ({
-          ...pagination,
-          page: pagination?.page + 1,
-        }));
-      }
-    });
-    if (loader.current) {
-      observer.observe(loader.current);
-    }
-    return (): void => {
-      if (loader.current) {
-        observer.unobserve(loader.current);
-      }
-    };
-  }, [hasMore]);
-
-  useEffect(() => {
-    if (currentTab) {
-      setStep(1);
-      if (currentTab === "person") {
-        getPersonTools();
-      } else {
-        getOfficalTools();
-      }
-    }
-  }, [currentTab, orderFlag, pagination]);
-=======
   const [currentToolInfo, setCurrentToolInfo] = useState<ToolListItem>({});
   const [operateId, setOperateId] = useState<string>('');
->>>>>>> 70e63f58
 
   const handleInputChange = useCallback(
     (event: React.ChangeEvent<HTMLInputElement>): void => {
@@ -545,7 +467,7 @@
       setSearchValue(query);
       fetchDataDebounce(query);
     },
-    [currentTab, orderFlag],
+    [currentTab, orderFlag]
   );
 
   const fetchDataDebounce = useCallback(
@@ -562,7 +484,7 @@
       });
       contentRef.current = value;
     }, 500),
-    [currentTab, orderFlag, searchValue],
+    [currentTab, orderFlag, searchValue]
   );
 
   function getPersonTools(): void {
@@ -577,16 +499,16 @@
       status: 1,
     };
     listTools(params)
-      .then((data) => {
-        const newData = data?.pageData.map((item) => ({
+      .then(data => {
+        const newData = data?.pageData.map(item => ({
           ...item,
           params: handleModifyToolUrlParams(
             (isJSON(item?.webSchema) &&
               JSON.parse(item.webSchema)?.toolRequestInput) ||
-              [],
+              []
           ),
         }));
-        setDataSource((dataSource) => [...dataSource, ...newData]);
+        setDataSource(dataSource => [...dataSource, ...newData]);
         if (20 + dataSource?.length < data.totalCount) {
           setHasMore(true);
         } else {
@@ -611,16 +533,16 @@
       content: contentRef?.current,
     };
     listToolSquare(params)
-      .then((data) => {
-        const newData = data?.pageData.map((item) => ({
+      .then(data => {
+        const newData = data?.pageData.map(item => ({
           ...item,
           params: handleModifyToolUrlParams(
             (isJSON(item?.webSchema) &&
               JSON.parse(item.webSchema)?.toolRequestInput) ||
-              [],
+              []
           ),
         }));
-        setDataSource((dataSource) => [...dataSource, ...newData]);
+        setDataSource(dataSource => [...dataSource, ...newData]);
         if (20 + dataSource?.length < data.totalCount) {
           setHasMore(true);
         } else {
@@ -633,71 +555,28 @@
       });
   }
 
-<<<<<<< HEAD
-  function renderParamsTooltip(data: ToolListItem): React.ReactElement {
-    const params =
-      currentTab === "offical"
-        ? filterTreeNodes(
-            (isJSON(data?.webSchema) &&
-              JSON.parse(data.webSchema)?.toolRequestInput) ||
-              [],
-          )
-        : (isJSON(data?.webSchema) &&
-            JSON.parse(data.webSchema)?.toolRequestInput) ||
-          [];
-    return (
-      <div>
-        <div className="text-base font-semibold">{data?.name}</div>
-        <p className="text-desc mt-1">{data?.description}</p>
-        <div className="mt-3">
-          {params?.map((item) => (
-            <div
-              key={item?.id}
-              className="flex flex-col gap-1.5 py-2.5 border-t border-[#F2F2F2]"
-            >
-              <div className="flex items-center gap-2.5 text-sm">
-                <div>{item?.name}</div>
-                <div className="text-desc">{item?.type}</div>
-              </div>
-              <p className="text-desc">{item?.description}</p>
-            </div>
-          ))}
-        </div>
-      </div>
-    );
-  }
-
-=======
->>>>>>> 70e63f58
   const handleAddToolNodeThrottle = useCallback(
     throttle((tool: ToolListItem) => {
       handleAddToolNode(tool);
     }, 1000),
-    [nodes],
+    [nodes]
   );
 
-<<<<<<< HEAD
-  const toolsNode = useMemo((): ToolNode[] => {
-    return nodes?.filter((node: ToolNode) => node?.nodeType === "plugin");
-  }, [nodes]);
-
-=======
->>>>>>> 70e63f58
   const handleClearData = (): void => {
     if (toolRef.current) {
       toolRef.current.scrollTop = 0;
     }
     setHasMore(false);
     setOrderFlag(0);
-    setToolOperate("");
+    setToolOperate('');
     setLoading(true);
     setDataSource([]);
     setPagination({
       pageNo: 1,
       pageSize: 20,
     });
-    setSearchValue("");
-    contentRef.current = "";
+    setSearchValue('');
+    contentRef.current = '';
   };
 
   const handleChangeTab = (tab: PluginTabType): void => {
@@ -828,390 +707,19 @@
               style={{
                 zIndex: 1001,
               }}
-              onClick={(e) => e.stopPropagation()}
+              onClick={e => e.stopPropagation()}
             >
               {deleteModal && (
                 <DeletePlugin
                   currentTool={currentToolInfo}
                   setDeleteModal={setDeleteModal}
-<<<<<<< HEAD
-                  getPersonTools={() => {
-                    setLoading(true);
-                    setDataSource([]);
-                    setPagination({
-                      pageNo: 1,
-                      pageSize: 20,
-                    });
-                    setSearchValue("");
-                    contentRef.current = "";
-                  }}
-=======
                   getPersonTools={() => handleClearData()}
->>>>>>> 70e63f58
                 />
               )}
               <div
                 className="absolute top-1/2 left-1/2 transform -translate-x-1/2 -translate-y-1/2 z-50 bg-[#fff] text-second font-medium text-md flex w-full h-full overflow-hidden"
-                onClick={() => setOperateId("")}
+                onClick={() => setOperateId('')}
               >
-<<<<<<< HEAD
-                <div className="w-[240px] h-full bg-[#f8faff] px-4 py-6 flow-tool-modal-left">
-                  <div className="text-lg font-semibold flex items-center gap-2">
-                    <img
-                      src={Icons.addPlugin.flowBack}
-                      width={28}
-                      className="cursor-pointer"
-                      alt=""
-                      onClick={() => {
-                        setToolModalInfo({ open: false });
-                        resetBeforeAndWillNode();
-                      }}
-                    />
-                    <span>{t("workflow.nodes.toolNode.addTool")}</span>
-                  </div>
-                  <Button
-                    type="primary"
-                    className="w-full text-[#fff] mt-6 flex items-center gap-2"
-                    onClick={(e) => {
-                      e.stopPropagation();
-                      setCurrentTab("");
-                      setToolOperate("create");
-                      setCurrentToolInfo({
-                        id: "",
-                      });
-                    }}
-                  >
-                    <img
-                      className="w-3.5 h-3.5"
-                      src={Icons.addPlugin.toolModalAdd}
-                      alt=""
-                    />
-                    <span>{t("workflow.nodes.toolNode.createTool")}</span>
-                  </Button>
-                  <div className="flex flex-col gap-2 mt-6">
-                    <div
-                      className={`create-tool-tab-normal ${
-                        currentTab === "person" ? "create-tool-tab-active" : ""
-                      }`}
-                      onClick={() => handleChangeTab("person")}
-                    >
-                      <i className="person"></i>
-                      <span className="mt-0.5">
-                        {t("workflow.nodes.toolNode.myCreated")}
-                      </span>
-                    </div>
-                    <div
-                      className={`create-tool-tab-normal ${
-                        currentTab === "offical" ? "create-tool-tab-active" : ""
-                      }`}
-                      onClick={() => handleChangeTab("offical")}
-                    >
-                      <i className="offical"></i>
-                      <span>{t("workflow.nodes.toolNode.officialTools")}</span>
-                    </div>
-                  </div>
-                </div>
-                <div className="flex-1 h-full bg-[#F7F7FA] overflow-hidden">
-                  {!toolOperate && (
-                    <div
-                      className="h-full flex flex-col overflow-hidden"
-                      style={{
-                        padding: "26px 0 43px",
-                      }}
-                    >
-                      <div className="h-full overflow-hidden flex flex-col">
-                        <div
-                          className="flex items-center justify-between mx-auto"
-                          style={{
-                            width: "90%",
-                            minWidth: 1000,
-                          }}
-                        >
-                          <div className="w-full flex items-center gap-4 justify-end">
-                            {currentTab === "offical" ? (
-                              <Select
-                                suffixIcon={
-                                  <img
-                                    src={Icons.addPlugin.formSelect}
-                                    className="w-4 h-4 "
-                                  />
-                                }
-                                className="p-0"
-                                style={{ height: 32, width: 160 }}
-                                value={orderFlag}
-                                onChange={(value) => {
-                                  setOrderFlag(value);
-                                  setLoading(true);
-                                  setDataSource([]);
-                                  setPagination({
-                                    pageNo: 1,
-                                    pageSize: 20,
-                                  });
-                                }}
-                                options={[
-                                  {
-                                    label: t(
-                                      "workflow.nodes.toolNode.mostPopular",
-                                    ),
-                                    value: 0,
-                                  },
-                                  {
-                                    label: t(
-                                      "workflow.nodes.toolNode.recentlyUsed",
-                                    ),
-                                    value: 1,
-                                  },
-                                ]}
-                              />
-                            ) : null}
-                            <div className="relative">
-                              <img
-                                src={Icons.addPlugin.search}
-                                className="w-4 h-4 absolute left-[10px] top-[7px] z-10"
-                                alt=""
-                              />
-                              <FlowInput
-                                value={searchValue}
-                                className="w-[320px] pl-8 h-[32px] text-sm"
-                                placeholder={t(
-                                  "workflow.nodes.common.inputPlaceholder",
-                                )}
-                                onChange={handleInputChange}
-                              />
-                            </div>
-                          </div>
-                        </div>
-                        <div className="flex flex-col mt-4 gap-1.5 flex-1 overflow-hidden">
-                          <div className="flex flex-col gap-[18px] overflow-hidden h-full">
-                            <div
-                              className="flex items-center font-medium px-4 mx-auto"
-                              style={{
-                                width: "90%",
-                                minWidth: 1000,
-                              }}
-                            >
-                              <span className="flex-1">
-                                {t("workflow.nodes.toolNode.tool")}
-                              </span>
-                              <span className="w-2/5 min-w-[500px]">
-                                {t("workflow.nodes.toolNode.publishTime")}
-                              </span>
-                            </div>
-                            <div
-                              className="flex-1 overflow-auto"
-                              ref={toolRef}
-                              // onScroll={handleScroll}
-                            >
-                              <div
-                                className="h-full mx-auto"
-                                style={{
-                                  width: "90%",
-                                  minWidth: 1000,
-                                }}
-                              >
-                                {dataSource.map((item: ToolListItem) => (
-                                  <div
-                                    key={item.id}
-                                    className="px-4 py-2.5 hover:bg-[#EBEBF1] cursor-pointer border-t border-[#E5E5EC]"
-                                    onClick={() => {
-                                      setCurrentToolInfo({
-                                        ...item,
-                                      });
-                                      setToolOperate("detail");
-                                    }}
-                                  >
-                                    <div className="flex justify-between gap-[52px]">
-                                      <div className="flex-1 flex items-center gap-[30px] overflow-hidden">
-                                        <span
-                                          className="w-12 h-12 flex items-center justify-center rounded-lg flex-shrink-0"
-                                          style={{
-                                            background: item?.avatarColor
-                                              ? item?.avatarColor
-                                              : `url(${
-                                                  item?.address + item?.icon
-                                                }) no-repeat center / cover`,
-                                          }}
-                                        >
-                                          {item?.avatarColor && (
-                                            <img
-                                              src={item?.address + item?.icon}
-                                              className="w-[28px] h-[28px]"
-                                              alt=""
-                                            />
-                                          )}
-                                        </span>
-                                        <div className="flex flex-col gap-1 overflow-hidden">
-                                          <div className="font-semibold">
-                                            {item?.name}
-                                          </div>
-                                          <p
-                                            className="w-full text-[#757575] text-xs text-overflow"
-                                            title={item?.description}
-                                          >
-                                            {item?.description}
-                                          </p>
-                                        </div>
-                                      </div>
-                                      <div className="w-2/5 flex items-center justify-between min-w-[500px]">
-                                        <div className="w-1/3 flex items-center gap-1.5 flex-shrink-0">
-                                          <img
-                                            src={Icons.addPlugin.publish}
-                                            className="w-3 h-3"
-                                            alt=""
-                                          />
-                                          <p className="text-[#757575] text-xs">
-                                            {t(
-                                              "workflow.nodes.toolNode.publishedAt",
-                                            )}{" "}
-                                            {item?.updateTime}
-                                          </p>
-                                        </div>
-                                        {item?.params?.length > 0 ? (
-                                          <Tooltip
-                                            placement="right"
-                                            title={renderParamsTooltip(item)}
-                                            overlayClassName="white-tooltip tool-params-tooltip"
-                                          >
-                                            <div className="flex items-center cursor-pointer gap-1.5 text-[#275EFF] text-sm font-medium">
-                                              <span>
-                                                {t(
-                                                  "workflow.nodes.toolNode.parameters",
-                                                )}
-                                              </span>
-                                            </div>
-                                          </Tooltip>
-                                        ) : (
-                                          <span className="w-1 h-1"></span>
-                                        )}
-                                        <div
-                                          className="flex items-center gap-2.5 relative"
-                                          onClick={(e) => e.stopPropagation()}
-                                        >
-                                          <div
-                                            className="flex items-center gap-1 bg-[#fff] border border-[#E5E5E5] py-1 px-6 rounded-lg hover:text-[#FFF] hover:bg-[#275EFF]"
-                                            onClick={() => {
-                                              setCurrentToolInfo({
-                                                ...item,
-                                              });
-                                              setToolOperate("test");
-                                            }}
-                                          >
-                                            {t("workflow.nodes.toolNode.test")}
-                                          </div>
-                                          <div
-                                            className="flex items-center gap-1 bg-[#fff] border border-[#E5E5E5] py-1 px-6 rounded-lg hover:text-[#FFF] hover:bg-[#275EFF]"
-                                            onClick={() =>
-                                              handleAddToolNodeThrottle(item)
-                                            }
-                                          >
-                                            <span>
-                                              {t("workflow.nodes.common.add")}
-                                            </span>
-                                            <span>
-                                              {toolsNode.filter(
-                                                (toolnode) =>
-                                                  toolnode?.data?.nodeParam
-                                                    ?.pluginId === item.toolId,
-                                              )?.length > 0
-                                                ? toolsNode.filter(
-                                                    (toolnode) =>
-                                                      toolnode?.data?.nodeParam
-                                                        ?.pluginId ===
-                                                      item.toolId,
-                                                  )?.length
-                                                : ""}
-                                            </span>
-                                          </div>
-                                          <div
-                                            className="h-[34px] flex items-center"
-                                            onClick={(e) => {
-                                              e.stopPropagation();
-                                              setOperateId(item?.id);
-                                            }}
-                                          >
-                                            {currentTab === "person" && (
-                                              <img
-                                                src={
-                                                  Icons.addPlugin
-                                                    .toolOperateMore
-                                                }
-                                                className="w-[17px] h-[3px] cursor-pointer"
-                                                alt=""
-                                              />
-                                            )}
-                                            {operateId === item?.id && (
-                                              <div
-                                                ref={optionsRef}
-                                                className="z-10 absolute top-2 right-0 p-1 bg-[#fff] rounded-lg"
-                                                style={{
-                                                  boxShadow:
-                                                    "0px 2px 8px 0px rgba(0,0,0,0.08)",
-                                                }}
-                                              >
-                                                <div
-                                                  className="hover:bg-[#E6F4FF] w-[80px] rounded-md"
-                                                  style={{
-                                                    padding: "6px 0px 6px 10px",
-                                                  }}
-                                                  onClick={(e) => {
-                                                    e.stopPropagation();
-                                                    setCurrentToolInfo({
-                                                      ...item,
-                                                    });
-                                                    setOperateId("");
-                                                    setToolOperate("edit");
-                                                  }}
-                                                >
-                                                  {t(
-                                                    "workflow.nodes.toolNode.edit",
-                                                  )}
-                                                </div>
-                                                <div
-                                                  className="hover:bg-[#E6F4FF] w-[80px] rounded-md"
-                                                  style={{
-                                                    padding: "6px 0px 6px 10px",
-                                                  }}
-                                                  onClick={(e) => {
-                                                    e.stopPropagation();
-                                                    setOperateId("");
-                                                    setDeleteModal(true);
-                                                    setCurrentTool(item);
-                                                  }}
-                                                >
-                                                  {t(
-                                                    "workflow.nodes.toolNode.delete",
-                                                  )}
-                                                </div>
-                                              </div>
-                                            )}
-                                          </div>
-                                        </div>
-                                      </div>
-                                    </div>
-                                  </div>
-                                ))}
-                                {loading && (
-                                  <Spin className="mt-2" size="large" />
-                                )}
-                                {hasMore && <div ref={loader}></div>}
-                                {!loading && dataSource.length === 0 && (
-                                  <p
-                                    className="mt-3 mx-auto"
-                                    style={{
-                                      width: "90%",
-                                      minWidth: 1000,
-                                    }}
-                                  >
-                                    {t("workflow.nodes.toolNode.noPlugins")}
-                                  </p>
-                                )}
-                              </div>
-                            </div>
-                          </div>
-                        </div>
-                      </div>
-                    </div>
-=======
                 <LeftNav
                   setToolModalInfo={setToolModalInfo}
                   resetBeforeAndWillNode={resetBeforeAndWillNode}
@@ -1245,14 +753,13 @@
                       operateId={operateId}
                       setOperateId={setOperateId}
                     />
->>>>>>> 70e63f58
                   )}
                   {toolOperate && (
                     <>
-                      {["create", "edit"]?.includes(toolOperate) && (
+                      {['create', 'edit']?.includes(toolOperate) && (
                         <CreateTool
                           currentToolInfo={currentToolInfo}
-                          handleCreateToolDone={() => handleChangeTab("person")}
+                          handleCreateToolDone={() => handleChangeTab('person')}
                           step={step}
                           setStep={setStep}
                           botIcon={botIcon}
@@ -1261,14 +768,14 @@
                           setBotColor={setBotColor}
                         />
                       )}
-                      {toolOperate === "test" && (
+                      {toolOperate === 'test' && (
                         <ToolDebugger
-                          offical={currentTab === "offical"}
+                          offical={currentTab === 'offical'}
                           currentToolInfo={currentToolInfo}
                           handleClearData={() => handleClearData()}
                         />
                       )}
-                      {toolOperate === "detail" && (
+                      {toolOperate === 'detail' && (
                         <ToolDetail
                           currentToolInfo={currentToolInfo}
                           handleClearData={handleClearData}
@@ -1280,7 +787,7 @@
                 </div>
               </div>
             </div>,
-            document.body,
+            document.body
           )
         : null}
     </>
