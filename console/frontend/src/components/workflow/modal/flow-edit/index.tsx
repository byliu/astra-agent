--- conflicted
+++ resolved
@@ -1,14 +1,3 @@
-<<<<<<< HEAD
-import React, { useState, useEffect, useCallback, useMemo } from "react";
-import { createPortal } from "react-dom";
-import { Input, Button, Select, message } from "antd";
-import { useTranslation } from "react-i18next";
-import { saveFlowAPI, workflowCategories } from "@/services/flow";
-import MoreIcons from "./more-icons";
-import globalStore from "@/store/global-store";
-import useFlowsManager from "@/components/workflow/store/useFlowsManager";
-import copy from "copy-to-clipboard";
-=======
 import React, { useState, useEffect, useCallback, useMemo } from 'react';
 import { createPortal } from 'react-dom';
 import { Input, Button, Select, message } from 'antd';
@@ -19,20 +8,19 @@
 import globalStore from '@/store/global-store';
 import useFlowsManager from '@/components/workflow/store/useFlowsManager';
 import copy from 'copy-to-clipboard';
->>>>>>> 70e63f58
-
-import formSelect from "@/assets/imgs/main/icon_nav_dropdown.svg";
-import close from "@/assets/imgs/workflow/modal-close.png";
-import flowIdCopyIcon from "@/assets/imgs/workflow/flowId-copy-icon.svg";
+
+import formSelect from '@/assets/imgs/main/icon_nav_dropdown.svg';
+import close from '@/assets/imgs/workflow/modal-close.png';
+import flowIdCopyIcon from '@/assets/imgs/workflow/flowId-copy-icon.svg';
 
 const { TextArea } = Input;
 
 function EditModal({ currentFlow, setEditModal }): React.ReactElement {
   const { t } = useTranslation();
-  const setCurrentFlow = useFlowsManager((state) => state.setCurrentFlow);
-  const avatarIcon = globalStore((state) => state.avatarIcon);
-  const avatarColor = globalStore((state) => state.avatarColor);
-  const getAvatarConfig = globalStore((state) => state.getAvatarConfig);
+  const setCurrentFlow = useFlowsManager(state => state.setCurrentFlow);
+  const avatarIcon = globalStore(state => state.avatarIcon);
+  const avatarColor = globalStore(state => state.avatarColor);
+  const getAvatarConfig = globalStore(state => state.getAvatarConfig);
   const [showModal, setShowModal] = useState(false);
   const [tempFlow, setTempFlow] = useState({});
   const [loading, setLoading] = useState(false);
@@ -44,19 +32,10 @@
 
   useEffect(() => {
     getAvatarConfig();
-<<<<<<< HEAD
-    workflowCategories().then((data) =>
-      setTypeList(
-        data
-          ?.filter((item) => item.name !== "发现" && item?.name !== "活动")
-          ?.map((item) => ({ label: item.name, value: item.key })),
-      ),
-=======
     getAgentType().then(data =>
       setTypeList(
         data?.map(item => ({ label: item.typeName, value: item.typeKey }))
       )
->>>>>>> 70e63f58
     );
   }, []);
 
@@ -72,9 +51,9 @@
       category: tempFlow.category,
     };
     saveFlowAPI(params)
-      .then((data) => {
+      .then(data => {
         setEditModal(false);
-        setCurrentFlow((currentFlow) => ({
+        setCurrentFlow(currentFlow => ({
           ...currentFlow,
           name: tempFlow.name,
           description: tempFlow.description,
@@ -108,16 +87,16 @@
                 name: tempFlow?.address,
                 value: tempFlow?.avatarIcon,
               }}
-              setBotIcon={(appIcon) =>
-                setTempFlow((tempFlow) => ({
+              setBotIcon={appIcon =>
+                setTempFlow(tempFlow => ({
                   ...tempFlow,
                   address: appIcon.name,
                   avatarIcon: appIcon.value,
                 }))
               }
               botColor={currentFlow?.color}
-              setBotColor={(value) =>
-                setTempFlow((tempFlow) => ({
+              setBotColor={value =>
+                setTempFlow(tempFlow => ({
                   ...tempFlow,
                   color: value,
                 }))
@@ -129,7 +108,7 @@
           <div className="absolute bg-[#fff] rounded-2xl p-6 top-1/2 left-1/2 transform -translate-x-1/2 -translate-y-1/2 z-50 w-[640px]">
             <div className="flex items-center justify-between font-medium">
               <span className="font-semibold text-base">
-                {t("workflow.nodes.flowModal.editWorkflow")}
+                {t('workflow.nodes.flowModal.editWorkflow')}
               </span>
               <img
                 src={close}
@@ -143,7 +122,7 @@
                 <div className="flex flex-col flex-1">
                   <div className="text-second font-medium text-sm flex gap-0.5">
                     <span className="text-[#F74E43]">*</span>
-                    <span>{t("workflow.nodes.flowModal.workflowName")}</span>
+                    <span>{t('workflow.nodes.flowModal.workflowName')}</span>
                   </div>
                   <div className="flex items-center mt-1.5">
                     <div
@@ -157,13 +136,13 @@
                       value={tempFlow?.name}
                       maxLength={20}
                       showCount
-                      onChange={(e) =>
+                      onChange={e =>
                         setTempFlow({
                           ...tempFlow,
                           name: e.target.value,
                         })
                       }
-                      placeholder={t("common.inputPlaceholder")}
+                      placeholder={t('common.inputPlaceholder')}
                       className="global-input flex-1"
                     />
                   </div>
@@ -171,16 +150,16 @@
                 <div className="flex flex-col flex-1">
                   <div className="text-second font-medium text-sm flex gap-0.5">
                     <span>
-                      {t("workflow.nodes.flowModal.workflowCategory")}
+                      {t('workflow.nodes.flowModal.workflowCategory')}
                     </span>
                   </div>
                   <Select
                     className="global-select w-full mt-1.5"
                     suffixIcon={<img src={formSelect} className="w-4 h-4 " />}
-                    placeholder={t("common.pleaseSelect")}
+                    placeholder={t('common.pleaseSelect')}
                     options={typeList}
                     value={tempFlow?.category}
-                    onChange={(value) =>
+                    onChange={value =>
                       setTempFlow({
                         ...tempFlow,
                         category: value,
@@ -191,15 +170,15 @@
               </div>
               <div className="mt-6 text-second font-medium text-sm flex gap-0.5">
                 <span className="text-[#F74E43]">*</span>
-                <span>{t("workflow.nodes.flowModal.workflowDescription")}</span>
+                <span>{t('workflow.nodes.flowModal.workflowDescription')}</span>
               </div>
               <p className="mt-1.5 text-xs font-medium desc-color">
-                {t("workflow.nodes.flowModal.workflowDescriptionTip")}
+                {t('workflow.nodes.flowModal.workflowDescriptionTip')}
               </p>
               <div className="relative">
                 <TextArea
                   value={tempFlow?.description}
-                  onChange={(e) =>
+                  onChange={e =>
                     setTempFlow({
                       ...tempFlow,
                       description: e.target.value,
@@ -208,7 +187,7 @@
                   className="mt-1.5 global-textarea"
                   style={{ height: 104 }}
                   maxLength={200}
-                  placeholder={t("common.inputPlaceholder")}
+                  placeholder={t('common.inputPlaceholder')}
                 />
                 <div className="absolute bottom-3 right-3 ant-input-limit ">
                   {tempFlow?.description?.length} / 200
@@ -218,7 +197,7 @@
             <div className="flex items-end justify-between mt-10">
               <div className="flex items-center gap-3">
                 <p className="text-desc text-[#7F7F7F]">
-                  {t("workflow.nodes.flowModal.flowId")}：{currentFlow?.flowId}
+                  {t('workflow.nodes.flowModal.flowId')}：{currentFlow?.flowId}
                 </p>
                 <img
                   src={flowIdCopyIcon}
@@ -226,7 +205,7 @@
                   alt=""
                   onClick={() => {
                     copy(currentFlow?.flowId);
-                    message.success(t("workflow.nodes.flowModal.copySuccess"));
+                    message.success(t('workflow.nodes.flowModal.copySuccess'));
                   }}
                 />
               </div>
@@ -237,20 +216,20 @@
                   onClick={handleOk}
                   disabled={!canSubmit}
                 >
-                  {t("common.save")}
+                  {t('common.save')}
                 </Button>
                 <Button
                   type="text"
                   className="origin-btn px-6"
                   onClick={() => setEditModal(false)}
                 >
-                  {t("common.cancel")}
+                  {t('common.cancel')}
                 </Button>
               </div>
             </div>
           </div>
         </div>,
-        document.body,
+        document.body
       )}
     </>
   );
