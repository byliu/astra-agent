--- conflicted
+++ resolved
@@ -1,18 +1,6 @@
-<<<<<<< HEAD
-import React, {
-  useCallback,
-  useState,
-  useRef,
-  useEffect,
-  useMemo,
-} from "react";
-import { createPortal } from "react-dom";
-import { cloneDeep } from "lodash";
-=======
 import React, { useState, useRef, useEffect, useMemo } from 'react';
 import { createPortal } from 'react-dom';
 import { cloneDeep } from 'lodash';
->>>>>>> 70e63f58
 import ReactFlow, {
   Background,
   Connection,
@@ -23,20 +11,6 @@
   Panel,
   OnMove,
   Node,
-<<<<<<< HEAD
-} from "reactflow";
-import {
-  ConnectionLineProps,
-  FlowContainerProps,
-} from "@/components/workflow/types";
-import NodeList from "@/pages/workflow/components/node-list";
-import useIteratorFlowStore from "@/components/workflow/store/useIteratorFlowStore";
-import useFlowStore from "@/components/workflow/store/useFlowStore";
-import useFlowsManager from "@/components/workflow/store/useFlowsManager";
-import FlowPanel from "@/components/workflow/panel";
-import { ReactFlowProvider } from "reactflow";
-import { useFlowCommon } from "@/components/workflow/hooks/useFlowCommon";
-=======
   XYPosition,
 } from 'reactflow';
 import {
@@ -52,17 +26,12 @@
 import FlowPanel from '@/components/workflow/panel';
 import { ReactFlowProvider } from 'reactflow';
 import { useFlowCommon } from '@/components/workflow/hooks/useFlowCommon';
->>>>>>> 70e63f58
-
-import CustomNode from "@/components/workflow/nodes";
-import CustomEdge from "@/components/workflow/edges";
-
-<<<<<<< HEAD
-import smallScreenIcon from "@/assets/imgs/workflow/small-screen-icon.png";
-=======
+
+import CustomNode from '@/components/workflow/nodes';
+import CustomEdge from '@/components/workflow/edges';
+
 import smallScreenIcon from '@/assets/imgs/workflow/small-screen-icon.png';
 import { useMemoizedFn } from 'ahooks';
->>>>>>> 70e63f58
 
 const nodeTypes = {
   custom: CustomNode,
@@ -77,7 +46,7 @@
   fromY,
   toX,
   toY,
-  connectionLineStyle = { strokeWidth: 2, stroke: "#275EFF" }, // provide a default value for connectionLineStyle
+  connectionLineStyle = { strokeWidth: 2, stroke: '#275EFF' }, // provide a default value for connectionLineStyle
 }: ConnectionLineProps): React.ReactElement => {
   return (
     <g>
@@ -101,98 +70,6 @@
   );
 };
 
-<<<<<<< HEAD
-function FlowContainer({
-  zoom,
-  setZoom,
-  setShowIterativeModal,
-}: FlowContainerProps): React.ReactElement {
-  const { handleAddNode } = useFlowCommon();
-  //迭代画布修改前的节点数组
-  const beforeNodes = useRef<Node[]>([]);
-  const canPublishSetNot = useFlowsManager((state) => state.canPublishSetNot);
-  const dropZoneRef = useRef<HTMLDivElement | null>(null);
-  const reactFlowInstance = useIteratorFlowStore(
-    (state) => state.reactFlowInstance,
-  );
-  const nodes = useIteratorFlowStore((state) => state.nodes);
-  const edges = useIteratorFlowStore((state) => state.edges);
-  const setReactFlowInstance = useIteratorFlowStore(
-    (state) => state.setReactFlowInstance,
-  );
-  const onNodesChange = useIteratorFlowStore((state) => state.onNodesChange);
-  const onEdgesChange = useIteratorFlowStore((state) => state.onEdgesChange);
-  const setNodes = useIteratorFlowStore((state) => state.setNodes);
-  const setEdges = useIteratorFlowStore((state) => state.setEdges);
-  const onConnect = useIteratorFlowStore((state) => state.onConnect);
-  const flowNodes = useFlowStore((state) => state.nodes);
-  const flowEdges = useFlowStore((state) => state.edges);
-  const setFlowNodes = useFlowStore((state) => state.setNodes);
-  const setFlowEdges = useFlowStore((state) => state.setEdges);
-  const switchNodeRef = useIteratorFlowStore((state) => state.switchNodeRef);
-  const deleteNode = useIteratorFlowStore((state) => state.deleteNode);
-  const removeNodeRef = useIteratorFlowStore((state) => state.removeNodeRef);
-  const takeSnapshot = useIteratorFlowStore((state) => state.takeSnapshot);
-  const edgeType = useFlowsManager((state) => state.edgeType);
-  const autoSaveCurrentFlow = useFlowsManager(
-    (state) => state.autoSaveCurrentFlow,
-  );
-  const willAddNode = useFlowsManager((state) => state.willAddNode);
-  const undo = useIteratorFlowStore((state) => state.undo);
-  const historys = useIteratorFlowStore((state) => state.historys);
-  const setHistorys = useIteratorFlowStore((state) => state.setHistorys);
-  const lastCopiedSelection = useIteratorFlowStore(
-    (state) => state.lastCopiedSelection,
-  );
-  const paste = useIteratorFlowStore((state) => state.paste);
-  const setCurrentStore = useFlowsManager((state) => state.setCurrentStore);
-  const iteratorId = useFlowsManager((state) => state.iteratorId);
-  const canvasesDisabled = useFlowsManager((state) => state.canvasesDisabled);
-  const knowledgeModalInfoOpen = useFlowsManager(
-    (state) => state.knowledgeModalInfo?.open,
-  );
-  const controlMode = useFlowsManager((state) => state.controlMode);
-  const showToolModal = useFlowsManager((state) => state.toolModalInfo?.open);
-  const [lastSelection, setLastSelection] =
-    useState<OnSelectionChangeParams | null>(null);
-  const position = useRef({ x: 0, y: 0 });
-
-  useEffect(() => {
-    if (iteratorId) {
-      const nodes = flowNodes
-        .filter((node) => node?.data?.parentId === iteratorId)
-        .map((node) => ({
-          ...node,
-          draggable: !canvasesDisabled,
-          position: node?.data?.originPosition,
-          data: {
-            ...node?.data,
-            parentId: "",
-          },
-          parentId: "",
-          extent: undefined,
-          zIndex: 0,
-        }));
-      const nodeIds = nodes.map((node) => node?.id);
-      const edges = flowEdges.filter(
-        (edge) =>
-          nodeIds?.includes(edge?.target) || nodeIds?.includes(edge?.source),
-      );
-      beforeNodes.current = nodes;
-      setNodes(cloneDeep(nodes));
-      setEdges(cloneDeep(edges.map((edge) => ({ ...edge, zIndex: 0 }))));
-      setHistorys([]);
-    }
-  }, [iteratorId, flowNodes, flowEdges, canvasesDisabled]);
-
-  const handleDelete = useCallback((): void => {
-    if (!lastSelection) return;
-
-    takeSnapshot();
-    lastSelection.nodes = lastSelection?.nodes?.filter(
-      (node: unknown) =>
-        node.nodeType !== "node-start" && node.nodeType !== "node-end",
-=======
 const useKeyboardHandlers = ({ lastSelection }): void => {
   const position = useRef({ x: 0, y: 0 });
   const takeSnapshot = useIteratorFlowStore(state => state.takeSnapshot);
@@ -212,50 +89,34 @@
     takeSnapshot();
     lastSelection.nodes = lastSelection?.nodes?.filter(
       node => node.type !== '开始节点' && node.type !== '结束节点'
->>>>>>> 70e63f58
     );
-    const edgeIds = lastSelection?.edges?.map((edge) => edge?.id);
-    const leftEdges = edges.filter((edge) => !edgeIds?.includes(edge?.id));
-    lastSelection?.edges?.forEach((edge) => {
+    const edgeIds = lastSelection?.edges?.map(edge => edge?.id);
+    const leftEdges = edges.filter(edge => !edgeIds?.includes(edge?.id));
+    lastSelection?.edges?.forEach(edge => {
       if (
         leftEdges?.filter(
-          (item) =>
-            item?.source === edge?.source && item?.target === edge?.target,
+          item => item?.source === edge?.source && item?.target === edge?.target
         )?.length === 0
       ) {
         removeNodeRef(edge.source, edge.target);
       }
     });
-    lastSelection?.nodes?.map((node) => deleteNode(node?.id));
-    setEdges((edges) => edges.filter((edge) => !edgeIds?.includes(edge?.id)));
+    lastSelection?.nodes?.map(node => deleteNode(node?.id));
+    setEdges(edges => edges.filter(edge => !edgeIds?.includes(edge?.id)));
     canPublishSetNot();
   });
 
   useEffect((): void | (() => void) => {
     const handleKeyDown = async (event: KeyboardEvent): void => {
       event.stopPropagation();
-      if ((event.ctrlKey || event.metaKey) && event.key === "z") {
+      if ((event.ctrlKey || event.metaKey) && event.key === 'z') {
         undo();
       } else if (
         (event.ctrlKey || event.metaKey) &&
-        event.key === "c" &&
+        event.key === 'c' &&
         lastSelection
       ) {
         const cloneLastSelection = cloneDeep(lastSelection);
-<<<<<<< HEAD
-        cloneLastSelection.nodes = cloneLastSelection.nodes?.filter(
-          (node) =>
-            node.nodeType !== "node-start" &&
-            node.nodeType !== "node-end" &&
-            (node?.nodeType !== "decision-making" ||
-              (node?.nodeType === "decision-making" &&
-                node.data.nodeParam.reasonMode === 1)),
-        );
-      } else if (
-        (event.ctrlKey || event.metaKey) &&
-        event.key === "v" &&
-        lastCopiedSelection
-=======
         cloneLastSelection.nodes = cloneLastSelection.nodes?.filter(node => {
           if (node?.data?.parentId) {
             return true;
@@ -274,12 +135,11 @@
         (event.ctrlKey || event.metaKey) &&
         event.key === 'v' &&
         lastSelection
->>>>>>> 70e63f58
       ) {
         event.preventDefault();
         paste();
       } else if (
-        ["Backspace", "Delete"]?.includes(event.key) &&
+        ['Backspace', 'Delete']?.includes(event.key) &&
         lastSelection
       ) {
         handleDelete();
@@ -292,12 +152,12 @@
 
     !showToolModal &&
       !knowledgeModalInfoOpen &&
-      window.addEventListener("keydown", handleKeyDown);
-    window.addEventListener("mousemove", handleMouseMove);
+      window.addEventListener('keydown', handleKeyDown);
+    window.addEventListener('mousemove', handleMouseMove);
 
     return (): void => {
-      window.removeEventListener("keydown", handleKeyDown);
-      window.removeEventListener("mousemove", handleMouseMove);
+      window.removeEventListener('keydown', handleKeyDown);
+      window.removeEventListener('mousemove', handleMouseMove);
     };
   }, [
     lastSelection,
@@ -366,31 +226,21 @@
   const onEdgeUpdate = useMemoizedFn(
     (oldEdge: Edge, newConnection: Connection) => {
       const isExistEdge = edges?.some(
-        (item) =>
+        item =>
           item.target === newConnection.target &&
-          item.source === newConnection.source,
+          item.source === newConnection.source
       );
       if (!isExistEdge) {
         switchNodeRef({ ...newConnection }, { ...oldEdge });
-        setEdges((els) => updateEdge(oldEdge, newConnection, els));
+        setEdges(els => updateEdge(oldEdge, newConnection, els));
       }
-<<<<<<< HEAD
-    },
-    [setEdges, edges],
-=======
     }
->>>>>>> 70e63f58
   );
 
   const onSelectionChange = useMemoizedFn(
     (flow: OnSelectionChangeParams): void => {
       setLastSelection(flow);
-<<<<<<< HEAD
-    },
-    [],
-=======
     }
->>>>>>> 70e63f58
   );
 
   const onNodeDragStart: NodeDragHandler = useMemoizedFn(() => {
@@ -405,7 +255,7 @@
     (
       basePosition: { x: number; y: number },
       position: { x: number; y: number },
-      offsetY: number,
+      offsetY: number
     ) => {
       const currentPositionX = (position?.x - basePosition?.x) / 4 + 30;
       const currentPositionY =
@@ -414,23 +264,6 @@
         x: currentPositionX ? currentPositionX : 20,
         y: currentPositionY ? currentPositionY : 20,
       };
-<<<<<<< HEAD
-    },
-    [],
-  );
-
-  const getDimensions = useCallback((positions: Node[]): Node | null => {
-    if (!positions.length) return null;
-    let minXPosition = positions[0];
-
-    positions.forEach((item) => {
-      if (item.position.x < minXPosition.position.x) {
-        minXPosition = item;
-      }
-    });
-    return minXPosition?.position;
-  }, []);
-=======
     }
   );
 
@@ -447,11 +280,10 @@
       return minXPosition?.position;
     }
   );
->>>>>>> 70e63f58
 
   const getOffsetY = useMemoizedFn((y: number, positions: Node[]): number => {
     let offsetY = 0;
-    positions.forEach((item) => {
+    positions.forEach(item => {
       if (y - item.position.y > offsetY) {
         offsetY = y - item.position.y;
       }
@@ -459,30 +291,25 @@
     return offsetY;
   });
 
-<<<<<<< HEAD
-  const addNodeToFlow = useCallback((): void => {
-    const nodeIds = beforeNodes?.current?.map((node) => node?.id);
-=======
   const addNodeToFlow = useMemoizedFn((): void => {
     const nodeIds = beforeNodes?.current?.map(node => node?.id);
->>>>>>> 70e63f58
     const basePosition = getDimensions(nodes);
     const offsetY = getOffsetY(basePosition?.y || 0, nodes);
     setShowIterativeModal(false);
-    setCurrentStore("flow");
-    setFlowNodes((flowNodes) =>
+    setCurrentStore('flow');
+    setFlowNodes(flowNodes =>
       cloneDeep([
-        ...flowNodes.filter((node) => node?.data?.parentId !== iteratorId),
-        ...nodes.map((node) => ({
+        ...flowNodes.filter(node => node?.data?.parentId !== iteratorId),
+        ...nodes.map(node => ({
           ...node,
           parentId: iteratorId,
-          extent: "parent",
+          extent: 'parent',
           zIndex: 1,
           draggable: false,
           position: generateIteratorPosition(
             basePosition || { x: 0, y: 0 },
             node?.position,
-            offsetY,
+            offsetY
           ),
           data: {
             ...node.data,
@@ -490,30 +317,30 @@
             parentId: iteratorId,
           },
         })),
-      ]),
+      ])
     );
-    setFlowEdges((flowEdges) =>
+    setFlowEdges(flowEdges =>
       cloneDeep([
         ...flowEdges
           .filter(
-            (edge) =>
+            edge =>
               !nodeIds?.includes(edge?.target) &&
-              !nodeIds?.includes(edge?.source),
+              !nodeIds?.includes(edge?.source)
           )
-          .map((edge) => ({
+          .map(edge => ({
             ...edge,
             data: {
               edgeType: edgeType,
             },
           })),
-        ...edges.map((edge) => ({
+        ...edges.map(edge => ({
           ...edge,
           zIndex: 100,
           data: {
             edgeType: edgeType,
           },
         })),
-      ]),
+      ])
     );
     autoSaveCurrentFlow();
   });
@@ -648,9 +475,9 @@
         nodesConnectable={canUseCanvases}
         deleteKeyCode={[]}
         multiSelectionKeyCode="Shift"
-        panOnDrag={controlMode === "mouse"}
-        selectionOnDrag={controlMode === "touch"}
-        panOnScroll={controlMode === "touch"}
+        panOnDrag={controlMode === 'mouse'}
+        selectionOnDrag={controlMode === 'touch'}
+        panOnScroll={controlMode === 'touch'}
       >
         <Background />
         <Panel position="top-right">
@@ -673,12 +500,12 @@
 }
 
 function IterativeAmplificationModal(): React.ReactElement {
-  const zoom = useIteratorFlowStore((state) => state.zoom);
-  const setZoom = useIteratorFlowStore((state) => state.setZoom);
+  const zoom = useIteratorFlowStore(state => state.zoom);
+  const setZoom = useIteratorFlowStore(state => state.setZoom);
   const setShowIterativeModal = useFlowsManager(
-    (state) => state.setShowIterativeModal,
-  );
-  const showNodeList = useFlowsManager((state) => state.showNodeList);
+    state => state.setShowIterativeModal
+  );
+  const showNodeList = useFlowsManager(state => state.showNodeList);
 
   return (
     <>
@@ -687,8 +514,8 @@
           <div
             className="flex items-start modalContent"
             style={{
-              height: "87vh",
-              width: "90%",
+              height: '87vh',
+              width: '90%',
             }}
           >
             {showNodeList && <NodeList noIterator={true} />}
@@ -699,16 +526,14 @@
             />
           </div>
         </div>,
-        document.body,
+        document.body
       )}
     </>
   );
 }
 
 function IterativeAmplificationModalReactFlowProvider(): React.ReactElement {
-  const showIterativeModal = useFlowsManager(
-    (state) => state.showIterativeModal,
-  );
+  const showIterativeModal = useFlowsManager(state => state.showIterativeModal);
 
   return (
     <>
