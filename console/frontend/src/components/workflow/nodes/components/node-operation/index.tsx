import React, { useState, useMemo, memo } from 'react';
import { nodeDebug } from '@/services/flow';
import { cloneDeep } from 'lodash';
import { message, Dropdown, Space, Tooltip } from 'antd';
import useFlowsManager from '@/components/workflow/store/useFlowsManager';
import SingleNodeDebugging from '@/components/workflow/drawer/single-node-debugging';
import { generateDefaultInput } from '@/components/workflow/utils/reactflowUtils';
import { useTranslation } from 'react-i18next';
import { useMemoizedFn } from 'ahooks';
import { useNodeCommon } from '@/components/workflow/hooks/useNodeCommon';
import { UseNodeDebuggerReturn } from '@/components/workflow/types/nodes';
import { Icons } from '@/components/workflow/icons';

const useNodeDebugger = (id, data, labelInput): UseNodeDebuggerReturn => {
  const { currentNode } = useNodeCommon({ id, data });
  const { t } = useTranslation();
  const setShowNodeList = useFlowsManager(state => state.setShowNodeList);
  const autoSaveCurrentFlow = useFlowsManager(
<<<<<<< HEAD
    state => state.autoSaveCurrentFlow
=======
    (state) => state.autoSaveCurrentFlow,
>>>>>>> ff2f80fd
  );
  const currentStore = useFlowsManager(state => state.getCurrentStore());
  const currentFlow = useFlowsManager(state => state.currentFlow);
  const nodes = currentStore(state => state.nodes);
  const checkNode = currentStore(state => state.checkNode);
  const setNode = currentStore(state => state.setNode);
  const [open, setOpen] = useState(false);
  const [refInputs, setRefInputs] = useState([]);

  const nodeDebugExect = useMemoizedFn((currentNode, debuggerNode) => {
    currentNode.data.status = 'running';
    setShowNodeList(false);
    setNode(id, cloneDeep(currentNode));
    const params = {
      flowId: currentFlow?.flowId,
      name: currentFlow?.name,
      description: currentFlow?.description,
      data: {
        nodes: [debuggerNode],
        edges: [],
      },
    };
    const latestAccessToken = localStorage.getItem('accessToken');
    fetch(`http://172.29.201.92:8080/workflow/node/debug/${id}`, {
      method: 'POST',
      body: JSON.stringify(params),
      headers: {
        'Content-Type': 'application/json',
        Authorization: `Bearer ${latestAccessToken}`,
      },
    })
      .then(async response => {
        const res = await response.json();
        if (res.code === 0) {
          currentNode.data.debuggerResult = {
            timeCost: res.data['node_exec_cost'],
            tokenCost: res?.data?.['token_cost']?.['total_tokens'] || undefined,
            input: res.data.input && JSON.parse(res.data.input),
            rawOutput: res.data['raw_output'],
            output: res.data.output && JSON.parse(res.data.output),
          };
          currentNode.data.status = 'success';
        } else {
          currentNode.data.debuggerResult = {
            failedReason: res.message,
          };
          currentNode.data.status = 'failed';
        }
        setNode(id, cloneDeep(currentNode));
      })
      .finally(() => setShowNodeList(true));
  });

  const handleNodeDebug = useMemoizedFn(() => {
    if (!checkNode(id)) {
      message.warning(t('workflow.promptDebugger.nodeValidationWarning'));
      return;
    }
    const currentNode = nodes.find(node => node.id === id);
    const refInputs = currentNode.data.inputs
<<<<<<< HEAD
      .filter(input => input.schema.value.type === 'ref')
      ?.map(input => {
=======
      .filter((input) => input.schema.value.type === "ref")
      ?.map((input) => {
        console.log("input@@", input);
>>>>>>> ff2f80fd
        return {
          id: input.id,
          name: input.name,
          required: input?.required,
          type: input?.schema?.type,
          default: input?.fileType
            ? []
            : input?.schema?.type === 'object'
              ? '{}'
              : input?.schema?.type.includes('array')
                ? '[]'
                : generateDefaultInput(input?.schema?.type),
          fileType: input.fileType,
        };
      });
    if (refInputs.length === 0) {
      const debuggerNode = cloneDeep(currentNode);
      debuggerNode.data.inputs = debuggerNode.data.inputs?.filter(
<<<<<<< HEAD
        input => input?.schema?.value?.content
=======
        (input) => input?.schema?.value?.content,
>>>>>>> ff2f80fd
      );
      nodeDebugExect(currentNode, debuggerNode);
    } else {
      setRefInputs(refInputs);
      setOpen(true);
    }
  });

  const remarkStatus = useMemo(() => {
    const data = currentNode?.data;
    if (data && Object.hasOwn(data.nodeParam, 'remark')) {
      return data.nodeParam.remarkVisible ? 'show' : 'hide';
    }
    return null;
  }, [currentNode]);

  const remarkClick = (): void => {
    setNode(id, {
      ...currentNode,
      data: {
        ...currentNode.data,
        nodeParam: {
          ...currentNode.data.nodeParam,
          remarkVisible: remarkStatus === 'show' ? false : true,
          remark: remarkStatus ? currentNode.data.nodeParam.remark : '',
        },
      },
    });
    autoSaveCurrentFlow();
  };

  const labelInputId = useMemo(() => {
    return id + labelInput;
  }, [id, labelInput]);

  return {
    open,
    setOpen,
    refInputs,
    setRefInputs,
    handleNodeDebug,
    nodeDebugExect,
    remarkStatus,
    remarkClick,
    labelInputId,
  };
};

const NodeMenu = ({ id, remarkStatus, remarkClick }): React.ReactElement => {
  const { t } = useTranslation();
  const currentStore = useFlowsManager(state => state.getCurrentStore());
  const deleteNode = currentStore(state => state.deleteNode);
  const copyNode = currentStore(state => state.copyNode);
  const setNodeInfoEditDrawerlInfo = useFlowsManager(
<<<<<<< HEAD
    state => state.setNodeInfoEditDrawerlInfo
=======
    (state) => state.setNodeInfoEditDrawerlInfo,
>>>>>>> ff2f80fd
  );
  const items = [
    {
      key: '1',
      label: (
        <Space size={4}>
          <img width={15} src={Icons.nodeOperation.remark} alt="" />
          <span className="text-[#99A1B6]">
            {remarkStatus
              ? remarkStatus === 'show'
                ? t('workflow.nodes.common.hideNote')
                : t('workflow.nodes.common.showNote')
              : t('workflow.nodes.common.addNote')}
          </span>
        </Space>
      ),
      onClick: (e): void => {
        e.domEvent.stopPropagation();
        remarkClick();
      },
    },
    {
      key: '2',
      label: (
        <Space size={4}>
          <img width={15} src={Icons.nodeOperation.copy} alt="" />
          <span className="text-[#99A1B6]">
            {t('workflow.nodes.common.createCopy')}
          </span>
        </Space>
      ),
      onClick: (e): void => {
        e.domEvent.stopPropagation();
        copyNode(id);
      },
    },
    {
      key: '3',
      label: (
        <Space size={4}>
          <div className="w-[15px] h-[15px] flex justify-center items-center delete-icon"></div>
          <span className="delete-text">
            {t('workflow.nodes.common.deleteNode')}
          </span>
        </Space>
      ),
      'data-type': 'delete',
      onClick: (e): void => {
        e.domEvent.stopPropagation();
        deleteNode(id);
        setNodeInfoEditDrawerlInfo({
          open: false,
          nodeId: '',
        });
      },
    },
  ];
  return (
    <Dropdown
      menu={{ items }}
      placement="bottomLeft"
      overlayClassName="dropdown"
    >
      <img
        src={Icons.nodeOperation.dot}
        className="w-4 h-4 cursor-pointer hover:bg-[#DDE3F1] rounded-[2px]"
        alt=""
      />
    </Dropdown>
  );
};

function index({ data, id, labelInput = 'labelInput' }): React.ReactElement {
  const {
    open,
    setOpen,
    refInputs,
    setRefInputs,
    nodeDebugExect,
    handleNodeDebug,
    remarkStatus,
    remarkClick,
    labelInputId,
  } = useNodeDebugger(id, data, labelInput);
  const { nodeType } = useNodeCommon({ id, data });
  const getCurrentStore = useFlowsManager(state => state.getCurrentStore);
  const currentStore = getCurrentStore();
  const updateNodeNameStatus = currentStore(
<<<<<<< HEAD
    state => state.updateNodeNameStatus
=======
    (state) => state.updateNodeNameStatus,
>>>>>>> ff2f80fd
  );
  const canvasesDisabled = useFlowsManager(state => state.canvasesDisabled);

  return (
    <>
      {!canvasesDisabled ? (
        <div className="flex items-center gap-3">
          <SingleNodeDebugging
            id={id}
            open={open}
            setOpen={setOpen}
            refInputs={refInputs}
            setRefInputs={setRefInputs}
            nodeDebugExect={nodeDebugExect}
          />
<<<<<<< HEAD
          {!['if-else', 'message', 'iteration', 'question-answer'].includes(
            nodeType as string
=======
          {!["if-else", "message", "iteration", "question-answer"].includes(
            nodeType as string,
>>>>>>> ff2f80fd
          ) && (
            <Tooltip title="测试该节点" overlayClassName="black-tooltip">
              <img
                src={Icons.nodeOperation.nodeDebugger}
                className="w-4 h-4 cursor-pointer"
                alt=""
                onClick={() => {
                  handleNodeDebug();
                }}
                style={{
                  pointerEvents: 'auto',
                }}
              />
            </Tooltip>
          )}
          {!data?.labelEdit && (
            <Tooltip title="重命名" overlayClassName="black-tooltip">
              <img
                src={Icons.nodeOperation.nodeEdit}
                className="w-4 h-4 cursor-pointer"
                alt=""
                onClick={(e): void => {
                  e.stopPropagation();
                  updateNodeNameStatus(id, labelInputId);
                }}
              />
            </Tooltip>
          )}
          <div onClick={(e): void => e?.stopPropagation()}>
            <NodeMenu
              id={id}
              remarkStatus={remarkStatus}
              remarkClick={remarkClick}
            />
          </div>
        </div>
      ) : null}
    </>
  );
}

export default memo(index);<|MERGE_RESOLUTION|>--- conflicted
+++ resolved
@@ -16,11 +16,7 @@
   const { t } = useTranslation();
   const setShowNodeList = useFlowsManager(state => state.setShowNodeList);
   const autoSaveCurrentFlow = useFlowsManager(
-<<<<<<< HEAD
-    state => state.autoSaveCurrentFlow
-=======
     (state) => state.autoSaveCurrentFlow,
->>>>>>> ff2f80fd
   );
   const currentStore = useFlowsManager(state => state.getCurrentStore());
   const currentFlow = useFlowsManager(state => state.currentFlow);
@@ -81,14 +77,9 @@
     }
     const currentNode = nodes.find(node => node.id === id);
     const refInputs = currentNode.data.inputs
-<<<<<<< HEAD
-      .filter(input => input.schema.value.type === 'ref')
-      ?.map(input => {
-=======
       .filter((input) => input.schema.value.type === "ref")
       ?.map((input) => {
         console.log("input@@", input);
->>>>>>> ff2f80fd
         return {
           id: input.id,
           name: input.name,
@@ -107,11 +98,7 @@
     if (refInputs.length === 0) {
       const debuggerNode = cloneDeep(currentNode);
       debuggerNode.data.inputs = debuggerNode.data.inputs?.filter(
-<<<<<<< HEAD
-        input => input?.schema?.value?.content
-=======
         (input) => input?.schema?.value?.content,
->>>>>>> ff2f80fd
       );
       nodeDebugExect(currentNode, debuggerNode);
     } else {
@@ -166,11 +153,7 @@
   const deleteNode = currentStore(state => state.deleteNode);
   const copyNode = currentStore(state => state.copyNode);
   const setNodeInfoEditDrawerlInfo = useFlowsManager(
-<<<<<<< HEAD
-    state => state.setNodeInfoEditDrawerlInfo
-=======
     (state) => state.setNodeInfoEditDrawerlInfo,
->>>>>>> ff2f80fd
   );
   const items = [
     {
@@ -259,11 +242,7 @@
   const getCurrentStore = useFlowsManager(state => state.getCurrentStore);
   const currentStore = getCurrentStore();
   const updateNodeNameStatus = currentStore(
-<<<<<<< HEAD
-    state => state.updateNodeNameStatus
-=======
     (state) => state.updateNodeNameStatus,
->>>>>>> ff2f80fd
   );
   const canvasesDisabled = useFlowsManager(state => state.canvasesDisabled);
 
@@ -279,13 +258,8 @@
             setRefInputs={setRefInputs}
             nodeDebugExect={nodeDebugExect}
           />
-<<<<<<< HEAD
-          {!['if-else', 'message', 'iteration', 'question-answer'].includes(
-            nodeType as string
-=======
           {!["if-else", "message", "iteration", "question-answer"].includes(
             nodeType as string,
->>>>>>> ff2f80fd
           ) && (
             <Tooltip title="测试该节点" overlayClassName="black-tooltip">
               <img
