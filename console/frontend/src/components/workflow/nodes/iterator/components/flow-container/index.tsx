--- conflicted
+++ resolved
@@ -9,13 +9,6 @@
 
   const getCurrentStore = useFlowsManager(state => state.getCurrentStore);
   const currentStore = getCurrentStore();
-<<<<<<< HEAD
-  const iteratorId = useFlowsManager(state => state.iteratorId);
-  const setIteratorId = useFlowsManager(state => state.setIteratorId);
-  const showIterativeModal = useFlowsManager(state => state.showIterativeModal);
-  const setShowIterativeModal = useFlowsManager(
-    state => state.setShowIterativeModal
-=======
   const iteratorId = useFlowsManager((state) => state.iteratorId);
   const setIteratorId = useFlowsManager((state) => state.setIteratorId);
   const showIterativeModal = useFlowsManager(
@@ -23,15 +16,10 @@
   );
   const setShowIterativeModal = useFlowsManager(
     (state) => state.setShowIterativeModal,
->>>>>>> f0860afe
   );
   const setCurrentStore = useFlowsManager(state => state.setCurrentStore);
   const setNodeInfoEditDrawerlInfo = useFlowsManager(
-<<<<<<< HEAD
-    state => state.setNodeInfoEditDrawerlInfo
-=======
     (state) => state.setNodeInfoEditDrawerlInfo,
->>>>>>> f0860afe
   );
   const nodes = currentStore(state => state.nodes);
   const [style, setStyle] = useState({
@@ -73,11 +61,7 @@
   useEffect(() => {
     if (iteratorId === id && !showIterativeModal) {
       const iterationNodes = nodes?.filter(
-<<<<<<< HEAD
-        node => node?.data?.parentId === iteratorId
-=======
         (node) => node?.data?.parentId === iteratorId,
->>>>>>> f0860afe
       );
       const { width, height } = getDimensions(iterationNodes);
       setStyle({
