import React, { memo } from "react";
import {
  FlowSelect,
  FlowTemplateEditor,
  FLowCollapse,
} from "@/components/workflow/ui";
import { v4 as uuid } from "uuid";
import useFlowsManager from "@/components/workflow/store/useFlowsManager";
import Inputs from "@/components/workflow/nodes/components/inputs";
import Outputs from "@/components/workflow/nodes/components/outputs";
import ExceptionHandling from "@/components/workflow/nodes/components/exception-handling";
import { useTranslation } from "react-i18next";
import {
  checkedNodeOutputData,
  generateOrUpdateObject,
<<<<<<< HEAD
} from "@/components/workflow/utils/reactflowUtils";
import { isJSON } from "@/utils";
import { useNodeCommon } from "@/components/workflow/hooks/useNodeCommon";
import { ModelSection } from "@/components/workflow/nodes/node-common";
import { EnabledChatHistory } from "@/components/workflow/nodes/components/single-input";
=======
} from '@/components/workflow/utils/reactflowUtils';
import { isJSON } from '@/utils';
import { useNodeCommon } from '@/components/workflow/hooks/useNodeCommon';
import { ModelSection } from '@/components/workflow/nodes/node-common';
>>>>>>> 70e63f58

import promptOptimizationIcon from "@/assets/imgs/workflow/prompt-optimization-icon.png";
import promptLibraryIcon from "@/assets/imgs/workflow/prompt-library-icon.svg";

<<<<<<< HEAD
const InputSection = ({ id, data }): React.ReactElement => {
  const { t } = useTranslation();
  return (
    <Inputs id={id} data={data}>
      <div className="flex-1 flex items-center justify-between text-base font-medium">
        <div>{t("common.input")}</div>
        <EnabledChatHistory id={id} data={data} />
      </div>
    </Inputs>
  );
};

=======
>>>>>>> 70e63f58
const PromptSection = ({
  id,
  data,
  handleChangeNodeParam,
}): React.ReactElement => {
  const { t } = useTranslation();
  const canvasesDisabled = useFlowsManager((state) => state.canvasesDisabled);
  const setSelectPromptModalInfo = useFlowsManager(
    (state) => state.setSelectPromptModalInfo,
  );
  const setPromptOptimizeModalInfo = useFlowsManager(
    (state) => state.setPromptOptimizeModalInfo,
  );
  const currentStore = useFlowsManager((state) => state.getCurrentStore());
  const delayCheckNode = currentStore((state) => state.delayCheckNode);

  return (
    <FLowCollapse
      label={
        <div className="flex items-center justify-between">
          <h4 className="text-base font-medium">
            {t("workflow.nodes.largeModelNode.prompt")}
          </h4>
          {!canvasesDisabled && (
            <div
              className="flex items-center gap-1 cursor-pointer text-[#275EFF] text-xs"
              onClick={() =>
                setSelectPromptModalInfo({ open: true, nodeId: id })
              }
            >
              <img
                src={promptLibraryIcon}
                className="w-[14px] h-[14px]"
                alt=""
              />
              <span>{t("workflow.nodes.largeModelNode.promptLibrary")}</span>
            </div>
          )}
        </div>
      }
      content={
        <div className="rounded-md px-[18px] pb-3 pointer-events-auto">
          {/* System Prompt */}
          <div className="my-2 flex items-center justify-between">
            <span>{t("workflow.nodes.largeModelNode.systemPrompt")}</span>
            {!canvasesDisabled && data?.nodeParam?.systemTemplate?.trim() && (
              <img
                src={promptOptimizationIcon}
                className="w-[18px] h-[18px] cursor-pointer"
                alt=""
                onClick={(e) => {
                  e.stopPropagation();
                  setPromptOptimizeModalInfo({
                    open: true,
                    nodeId: id,
                    key: "systemTemplate",
                  });
                }}
              />
            )}
          </div>
          <FlowTemplateEditor
            data={data}
            onBlur={() => delayCheckNode(id)}
            value={data?.nodeParam?.systemTemplate}
            onChange={(value) =>
              handleChangeNodeParam(
                (data, value) => (data.nodeParam.systemTemplate = value),
                value,
              )
            }
            placeholder={t(
              "workflow.nodes.largeModelNode.systemPromptPlaceholder",
            )}
          />

          {/* User Prompt */}
          <div className="mb-2 mt-3 flex items-center justify-between">
            <span>{t("workflow.nodes.largeModelNode.userPrompt")}</span>
            {!canvasesDisabled && data?.nodeParam?.template?.trim() && (
              <img
                src={promptOptimizationIcon}
                className="w-[18px] h-[18px] cursor-pointer"
                alt=""
                onClick={(e) => {
                  e.stopPropagation();
                  setPromptOptimizeModalInfo({
                    open: true,
                    nodeId: id,
                    key: "template",
                  });
                }}
              />
            )}
          </div>
          <FlowTemplateEditor
            data={data}
            onBlur={() => delayCheckNode(id)}
            value={data?.nodeParam?.template}
            onChange={(value) =>
              handleChangeNodeParam(
                (data, value) => (data.nodeParam.template = value),
                value,
              )
            }
            placeholder={t(
              "workflow.nodes.largeModelNode.userPromptPlaceholder",
            )}
          />
          <p className="text-xs text-[#F74E43]">
            {data.nodeParam.templateErrMsg}
          </p>
        </div>
      }
    />
  );
};

const OutputSection = ({
  id,
  data,
  handleChangeNodeParam,
}): React.ReactElement => {
  const { currentNode, isThinkModel } = useNodeCommon({ id, data });
  const { t } = useTranslation();
  const canvasesDisabled = useFlowsManager((state) => state.canvasesDisabled);
  const currentStore = useFlowsManager((state) => state.getCurrentStore());
  const updateNodeRef = currentStore((state) => state.updateNodeRef);
  return (
    <Outputs id={id} data={data}>
      <div className="flex-1 flex items-center justify-between">
        <div className="text-base font-medium">{t("common.output")}</div>
        <div
          className="w-[180px] flex items-center gap-2"
          onClick={(e) => e.stopPropagation()}
          style={{
            pointerEvents: canvasesDisabled ? "none" : "auto",
          }}
        >
          <span>{t("workflow.nodes.largeModelNode.outputFormat")}</span>
          <div className="flex-1">
            <FlowSelect
              value={data?.nodeParam?.respFormat}
              options={[
                {
                  label: "text",
                  value: 0,
                },
                {
                  label: "json",
                  value: 2,
                },
              ]}
              onChange={(value) =>
                handleChangeNodeParam((data, value) => {
                  data.nodeParam.respFormat = value;
                  if (data.nodeParam.respFormat === 0) {
                    data.outputs = isThinkModel
                      ? [
                          {
                            id: uuid(),
                            customParameterType: "deepseekr1",
                            name: "REASONING_CONTENT",
                            nameErrMsg: "",
                            schema: {
                              default: t(
                                "workflow.nodes.largeModelNode.modelThinkingProcess",
                              ),
                              type: "string",
                            },
                          },
                          {
                            id: uuid(),
                            name: "output",
                            schema: {
                              type: "string",
                              default: "",
                            },
                          },
                          ...data.outputs,
                        ]
                      : [
                          {
                            id: uuid(),
                            name: "output",
                            schema: {
                              type: "string",
                              default: "",
                            },
                          },
                        ];
                    updateNodeRef(id);
                  }
                  if (!checkedNodeOutputData(data?.outputs, currentNode)) {
                    const customOutput = JSON.stringify(
                      { output: "" },
                      null,
                      2,
                    );
                    if (data?.retryConfig) {
                      data.retryConfig.customOutput = customOutput;
                    } else {
                      data.retryConfig = {
                        customOutput,
                      };
                    }
                    data.nodeParam.setAnswerContentErrMsg =
                      "输出中变量名校验不通过,自动生成JSON失败";
                  } else {
                    const customOutput = JSON.stringify(
                      generateOrUpdateObject(
                        data?.outputs,
                        isJSON(data?.retryConfig?.customOutput)
                          ? JSON.parse(data?.retryConfig?.customOutput)
                          : null,
                      ),
                      null,
                      2,
                    );
                    if (data?.retryConfig) {
                      data.retryConfig.customOutput = customOutput;
                    } else {
                      data.retryConfig = {
                        customOutput,
                      };
                    }
                    data.nodeParam.setAnswerContentErrMsg = "";
                  }
                }, value)
              }
            />
          </div>
        </div>
      </div>
    </Outputs>
  );
};

export const LargeModelDetail = memo(({ id, data }): React.ReactElement => {
  const { handleChangeNodeParam } = useNodeCommon({
    id,
    data,
  });

  return (
    <div className="p-[14px] pb-[6px]">
      <div className="bg-[#fff] rounded-lg w-full flex flex-col gap-2.5">
        <ModelSection id={id} data={data} />
        <Inputs id={id} data={data} />
        <PromptSection
          id={id}
          data={data}
          handleChangeNodeParam={handleChangeNodeParam}
        />
        <OutputSection
          id={id}
          data={data}
          handleChangeNodeParam={handleChangeNodeParam}
        />
        <ExceptionHandling id={id} data={data} />
      </div>
    </div>
  );
});<|MERGE_RESOLUTION|>--- conflicted
+++ resolved
@@ -1,71 +1,48 @@
-import React, { memo } from "react";
+import React, { memo } from 'react';
 import {
   FlowSelect,
   FlowTemplateEditor,
   FLowCollapse,
-} from "@/components/workflow/ui";
-import { v4 as uuid } from "uuid";
-import useFlowsManager from "@/components/workflow/store/useFlowsManager";
-import Inputs from "@/components/workflow/nodes/components/inputs";
-import Outputs from "@/components/workflow/nodes/components/outputs";
-import ExceptionHandling from "@/components/workflow/nodes/components/exception-handling";
-import { useTranslation } from "react-i18next";
+} from '@/components/workflow/ui';
+import { v4 as uuid } from 'uuid';
+import useFlowsManager from '@/components/workflow/store/useFlowsManager';
+import Inputs from '@/components/workflow/nodes/components/inputs';
+import Outputs from '@/components/workflow/nodes/components/outputs';
+import ExceptionHandling from '@/components/workflow/nodes/components/exception-handling';
+import { useTranslation } from 'react-i18next';
 import {
   checkedNodeOutputData,
   generateOrUpdateObject,
-<<<<<<< HEAD
-} from "@/components/workflow/utils/reactflowUtils";
-import { isJSON } from "@/utils";
-import { useNodeCommon } from "@/components/workflow/hooks/useNodeCommon";
-import { ModelSection } from "@/components/workflow/nodes/node-common";
-import { EnabledChatHistory } from "@/components/workflow/nodes/components/single-input";
-=======
 } from '@/components/workflow/utils/reactflowUtils';
 import { isJSON } from '@/utils';
 import { useNodeCommon } from '@/components/workflow/hooks/useNodeCommon';
 import { ModelSection } from '@/components/workflow/nodes/node-common';
->>>>>>> 70e63f58
-
-import promptOptimizationIcon from "@/assets/imgs/workflow/prompt-optimization-icon.png";
-import promptLibraryIcon from "@/assets/imgs/workflow/prompt-library-icon.svg";
-
-<<<<<<< HEAD
-const InputSection = ({ id, data }): React.ReactElement => {
-  const { t } = useTranslation();
-  return (
-    <Inputs id={id} data={data}>
-      <div className="flex-1 flex items-center justify-between text-base font-medium">
-        <div>{t("common.input")}</div>
-        <EnabledChatHistory id={id} data={data} />
-      </div>
-    </Inputs>
-  );
-};
-
-=======
->>>>>>> 70e63f58
+
+import promptOptimizationIcon from '@/assets/imgs/workflow/prompt-optimization-icon.png';
+import promptLibraryIcon from '@/assets/imgs/workflow/prompt-library-icon.svg';
+
 const PromptSection = ({
   id,
   data,
   handleChangeNodeParam,
 }): React.ReactElement => {
   const { t } = useTranslation();
-  const canvasesDisabled = useFlowsManager((state) => state.canvasesDisabled);
+  const canvasesDisabled = useFlowsManager(state => state.canvasesDisabled);
   const setSelectPromptModalInfo = useFlowsManager(
-    (state) => state.setSelectPromptModalInfo,
+    state => state.setSelectPromptModalInfo
   );
   const setPromptOptimizeModalInfo = useFlowsManager(
-    (state) => state.setPromptOptimizeModalInfo,
-  );
-  const currentStore = useFlowsManager((state) => state.getCurrentStore());
-  const delayCheckNode = currentStore((state) => state.delayCheckNode);
+    state => state.setPromptOptimizeModalInfo
+  );
+  const currentStore = useFlowsManager(state => state.getCurrentStore());
+  const delayCheckNode = currentStore(state => state.delayCheckNode);
 
   return (
     <FLowCollapse
       label={
         <div className="flex items-center justify-between">
           <h4 className="text-base font-medium">
-            {t("workflow.nodes.largeModelNode.prompt")}
+            {t('workflow.nodes.largeModelNode.prompt')}
           </h4>
           {!canvasesDisabled && (
             <div
@@ -79,7 +56,7 @@
                 className="w-[14px] h-[14px]"
                 alt=""
               />
-              <span>{t("workflow.nodes.largeModelNode.promptLibrary")}</span>
+              <span>{t('workflow.nodes.largeModelNode.promptLibrary')}</span>
             </div>
           )}
         </div>
@@ -88,18 +65,18 @@
         <div className="rounded-md px-[18px] pb-3 pointer-events-auto">
           {/* System Prompt */}
           <div className="my-2 flex items-center justify-between">
-            <span>{t("workflow.nodes.largeModelNode.systemPrompt")}</span>
+            <span>{t('workflow.nodes.largeModelNode.systemPrompt')}</span>
             {!canvasesDisabled && data?.nodeParam?.systemTemplate?.trim() && (
               <img
                 src={promptOptimizationIcon}
                 className="w-[18px] h-[18px] cursor-pointer"
                 alt=""
-                onClick={(e) => {
+                onClick={e => {
                   e.stopPropagation();
                   setPromptOptimizeModalInfo({
                     open: true,
                     nodeId: id,
-                    key: "systemTemplate",
+                    key: 'systemTemplate',
                   });
                 }}
               />
@@ -109,31 +86,31 @@
             data={data}
             onBlur={() => delayCheckNode(id)}
             value={data?.nodeParam?.systemTemplate}
-            onChange={(value) =>
+            onChange={value =>
               handleChangeNodeParam(
                 (data, value) => (data.nodeParam.systemTemplate = value),
-                value,
+                value
               )
             }
             placeholder={t(
-              "workflow.nodes.largeModelNode.systemPromptPlaceholder",
+              'workflow.nodes.largeModelNode.systemPromptPlaceholder'
             )}
           />
 
           {/* User Prompt */}
           <div className="mb-2 mt-3 flex items-center justify-between">
-            <span>{t("workflow.nodes.largeModelNode.userPrompt")}</span>
+            <span>{t('workflow.nodes.largeModelNode.userPrompt')}</span>
             {!canvasesDisabled && data?.nodeParam?.template?.trim() && (
               <img
                 src={promptOptimizationIcon}
                 className="w-[18px] h-[18px] cursor-pointer"
                 alt=""
-                onClick={(e) => {
+                onClick={e => {
                   e.stopPropagation();
                   setPromptOptimizeModalInfo({
                     open: true,
                     nodeId: id,
-                    key: "template",
+                    key: 'template',
                   });
                 }}
               />
@@ -143,14 +120,14 @@
             data={data}
             onBlur={() => delayCheckNode(id)}
             value={data?.nodeParam?.template}
-            onChange={(value) =>
+            onChange={value =>
               handleChangeNodeParam(
                 (data, value) => (data.nodeParam.template = value),
-                value,
+                value
               )
             }
             placeholder={t(
-              "workflow.nodes.largeModelNode.userPromptPlaceholder",
+              'workflow.nodes.largeModelNode.userPromptPlaceholder'
             )}
           />
           <p className="text-xs text-[#F74E43]">
@@ -169,35 +146,35 @@
 }): React.ReactElement => {
   const { currentNode, isThinkModel } = useNodeCommon({ id, data });
   const { t } = useTranslation();
-  const canvasesDisabled = useFlowsManager((state) => state.canvasesDisabled);
-  const currentStore = useFlowsManager((state) => state.getCurrentStore());
-  const updateNodeRef = currentStore((state) => state.updateNodeRef);
+  const canvasesDisabled = useFlowsManager(state => state.canvasesDisabled);
+  const currentStore = useFlowsManager(state => state.getCurrentStore());
+  const updateNodeRef = currentStore(state => state.updateNodeRef);
   return (
     <Outputs id={id} data={data}>
       <div className="flex-1 flex items-center justify-between">
-        <div className="text-base font-medium">{t("common.output")}</div>
+        <div className="text-base font-medium">{t('common.output')}</div>
         <div
           className="w-[180px] flex items-center gap-2"
-          onClick={(e) => e.stopPropagation()}
+          onClick={e => e.stopPropagation()}
           style={{
-            pointerEvents: canvasesDisabled ? "none" : "auto",
+            pointerEvents: canvasesDisabled ? 'none' : 'auto',
           }}
         >
-          <span>{t("workflow.nodes.largeModelNode.outputFormat")}</span>
+          <span>{t('workflow.nodes.largeModelNode.outputFormat')}</span>
           <div className="flex-1">
             <FlowSelect
               value={data?.nodeParam?.respFormat}
               options={[
                 {
-                  label: "text",
+                  label: 'text',
                   value: 0,
                 },
                 {
-                  label: "json",
+                  label: 'json',
                   value: 2,
                 },
               ]}
-              onChange={(value) =>
+              onChange={value =>
                 handleChangeNodeParam((data, value) => {
                   data.nodeParam.respFormat = value;
                   if (data.nodeParam.respFormat === 0) {
@@ -205,22 +182,22 @@
                       ? [
                           {
                             id: uuid(),
-                            customParameterType: "deepseekr1",
-                            name: "REASONING_CONTENT",
-                            nameErrMsg: "",
+                            customParameterType: 'deepseekr1',
+                            name: 'REASONING_CONTENT',
+                            nameErrMsg: '',
                             schema: {
                               default: t(
-                                "workflow.nodes.largeModelNode.modelThinkingProcess",
+                                'workflow.nodes.largeModelNode.modelThinkingProcess'
                               ),
-                              type: "string",
+                              type: 'string',
                             },
                           },
                           {
                             id: uuid(),
-                            name: "output",
+                            name: 'output',
                             schema: {
-                              type: "string",
-                              default: "",
+                              type: 'string',
+                              default: '',
                             },
                           },
                           ...data.outputs,
@@ -228,10 +205,10 @@
                       : [
                           {
                             id: uuid(),
-                            name: "output",
+                            name: 'output',
                             schema: {
-                              type: "string",
-                              default: "",
+                              type: 'string',
+                              default: '',
                             },
                           },
                         ];
@@ -239,9 +216,9 @@
                   }
                   if (!checkedNodeOutputData(data?.outputs, currentNode)) {
                     const customOutput = JSON.stringify(
-                      { output: "" },
+                      { output: '' },
                       null,
-                      2,
+                      2
                     );
                     if (data?.retryConfig) {
                       data.retryConfig.customOutput = customOutput;
@@ -251,17 +228,17 @@
                       };
                     }
                     data.nodeParam.setAnswerContentErrMsg =
-                      "输出中变量名校验不通过,自动生成JSON失败";
+                      '输出中变量名校验不通过,自动生成JSON失败';
                   } else {
                     const customOutput = JSON.stringify(
                       generateOrUpdateObject(
                         data?.outputs,
                         isJSON(data?.retryConfig?.customOutput)
                           ? JSON.parse(data?.retryConfig?.customOutput)
-                          : null,
+                          : null
                       ),
                       null,
-                      2,
+                      2
                     );
                     if (data?.retryConfig) {
                       data.retryConfig.customOutput = customOutput;
@@ -270,7 +247,7 @@
                         customOutput,
                       };
                     }
-                    data.nodeParam.setAnswerContentErrMsg = "";
+                    data.nodeParam.setAnswerContentErrMsg = '';
                   }
                 }, value)
               }
