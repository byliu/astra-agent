package com.iflytek.astron.console.commons.util;

import cn.hutool.core.collection.ListUtil;
import cn.hutool.core.util.ObjectUtil;
import com.alibaba.fastjson2.JSON;
import com.alibaba.fastjson2.JSONArray;
import com.alibaba.fastjson2.JSONObject;
import com.baomidou.mybatisplus.core.conditions.update.LambdaUpdateWrapper;
import com.baomidou.mybatisplus.core.toolkit.Wrappers;
import com.iflytek.astron.console.commons.constant.ResponseEnum;
import com.iflytek.astron.console.commons.dto.bot.AdvancedConfig;
import com.iflytek.astron.console.commons.dto.bot.BotCreateForm;
import com.iflytek.astron.console.commons.dto.bot.BotTag;
import com.iflytek.astron.console.commons.dto.workflow.MaasApi;
import com.iflytek.astron.console.commons.entity.bot.ChatBotBase;
import com.iflytek.astron.console.commons.entity.bot.ChatBotTag;
import com.iflytek.astron.console.commons.entity.bot.UserLangChainInfo;
import com.iflytek.astron.console.commons.enums.bot.BotUploadEnum;
import com.iflytek.astron.console.commons.exception.BusinessException;
import com.iflytek.astron.console.commons.mapper.bot.ChatBotBaseMapper;
import com.iflytek.astron.console.commons.service.bot.ChatBotTagService;
import com.iflytek.astron.console.commons.service.data.UserLangChainDataService;
import com.iflytek.astron.console.commons.service.workflow.impl.WorkflowBotParamServiceImpl;
import jakarta.annotation.Resource;
import jakarta.servlet.http.Cookie;
import jakarta.servlet.http.HttpServletRequest;
import lombok.extern.slf4j.Slf4j;
import okhttp3.*;
import org.apache.commons.lang3.StringUtils;
import org.redisson.api.RedissonClient;
import org.springframework.beans.factory.annotation.Autowired;
import org.springframework.beans.factory.annotation.Value;
import org.springframework.stereotype.Service;
import org.springframework.transaction.annotation.Transactional;

import java.io.IOException;
import java.time.Duration;
import java.util.*;
import java.util.stream.Collectors;


@Slf4j
@Service
public class MaasUtil {
    private static final OkHttpClient HTTP_CLIENT = new OkHttpClient.Builder()
            .connectTimeout(Duration.ofSeconds(10))
            .readTimeout(Duration.ofSeconds(30))
            .writeTimeout(Duration.ofSeconds(30))
            .retryOnConnectionFailure(true)
            .build();

    @Resource
    private ChatBotBaseMapper chatBotBaseMapper;

    @Value("${maas.synchronizeWorkFlow}")
    private String synchronizeUrl;

    @Value("${maas.cloneWorkFlow}")
    private String cloneWorkFlowUrl;

    @Value("${maas.getInputs}")
    private String getInputsUrl;

    @Value("${maas.appId}")
    private String maasAppId;

    @Value("${maas.consumerId}")
    private String consumerId;

    @Value("${maas.consumerSecret}")
    private String consumerSecret;

    @Value("${maas.consumerKey}")
    private String consumerKey;

    @Value("${maas.publishApi}")
    private String publishApi;

    @Value("${maas.authApi}")
    private String authApi;

    @Value("${maas.mcpHost}")
    private String mcpHost;

    @Value("${maas.mcpRegister}")
    private String mcpReleaseUrl;

<<<<<<< HEAD
    public static final String PREFIX_MAAS_COPY = "maas_copy_";
    private static final String BOT_TAG_LIST = "bot_tag_list";

=======
>>>>>>> 5eb2bbd3
    @Autowired
    private UserLangChainDataService userLangChainDataService;

    @Autowired
    private ChatBotTagService chatBotTagService;

    @Autowired
    private RedissonClient redissonClient;

    public static final String PREFIX_MAAS_COPY = "maas_copy_";
    private static final String BOT_TAG_LIST = "bot_tag_list";
    private static final String AUTHORIZATION_HEADER = "Authorization";
    private static final String X_AUTH_SOURCE_HEADER = "x-auth-source";
    private static final String X_AUTH_SOURCE_VALUE = "xfyun";

    private final OkHttpClient client = new OkHttpClient();

    public static final List<String> NO_SUPPORT_TYPE = ListUtil.of("string", "integer", "boolean", "number",
            "object", "array-string", "array-integer",
            "array-boolean", "array-number", "array-object");

    public JSONObject deleteSynchronize(Integer botId, Long spaceId, HttpServletRequest request) {
        if (botId == null || spaceId == null || request == null) {
            log.error("Parameters cannot be null: botId={}, spaceId={}, request={}", botId, spaceId, request);
            return new JSONObject();
        }

        ChatBotBase base = chatBotBaseMapper.selectById(botId);
        if (base == null || 3 != base.getVersion()) {
            return new JSONObject();
        }

        List<UserLangChainInfo> botInfo = userLangChainDataService.findListByBotId(botId);
        if (Objects.isNull(botInfo) || botInfo.isEmpty()) {
            return new JSONObject();
        }

        UserLangChainInfo firstInfo = botInfo.get(0);
        if (firstInfo.getMaasId() == null) {
            log.error("MaasId is null, botId: {}", botId);
            return new JSONObject();
        }

        String maasId = String.valueOf(firstInfo.getMaasId());
        String authHeader = getAuthorizationHeader(request);

        // Build form data
        FormBody formBody = new FormBody.Builder()
                .add("id", maasId)
                .add("spaceId", String.valueOf(spaceId))
                .build();

        // Build request
        Request deleteRequest = new Request.Builder()
                .url(synchronizeUrl)
                .delete(formBody)
                .addHeader("Authorization", authHeader)
                .addHeader(X_AUTH_SOURCE_HEADER, X_AUTH_SOURCE_VALUE)
                .build();

        String response;
        try (Response httpResponse = HTTP_CLIENT.newCall(deleteRequest).execute()) {
            ResponseBody responseBody = httpResponse.body();
            if (responseBody != null) {
                response = responseBody.string();
            } else {
                log.error("Delete maas workflow request response is empty");
                return new JSONObject();
            }
        } catch (IOException e) {
            log.error("Delete maas workflow request failed: {}", e.getMessage());
            return new JSONObject();
        }
        JSONObject res = JSON.parseObject(response);
        if (res.getInteger("code") != 0) {
            log.info("------ Delete maas workflow failed, reason: {}", response);
            return new JSONObject();
        }
        return res;

    }

    public JSONObject synchronizeWorkFlow(UserLangChainInfo userLangChainInfo, BotCreateForm botCreateForm,
                                          HttpServletRequest request, Long spaceId) {
        AdvancedConfig advancedConfig = new AdvancedConfig(botCreateForm.getPrologue(), botCreateForm.getInputExample(), botCreateForm.getAppBackground());
        JSONObject param = new JSONObject();
        param.put("avatarIcon", botCreateForm.getAvatar());
        param.put("avatarColor", "");
        param.put("description", botCreateForm.getBotDesc());
        param.put("advancedConfig", advancedConfig);
        param.put("appId", maasAppId);
        param.put("domain", "generalv3.5");
        param.put("name", botCreateForm.getName());
        param.put("spaceId", spaceId);
        JSONObject ext = new JSONObject();
        ext.put("botId", botCreateForm.getBotId());
        param.put("ext", ext);
        String authHeader = getAuthorizationHeader(request);

        // Not empty, use PUT request for update
        String httpMethod;
        if (Objects.nonNull(userLangChainInfo)) {
            Long maasId = userLangChainInfo.getMaasId();
            param.put("id", maasId);
            param.put("flowId", userLangChainInfo.getFlowId());
            httpMethod = "PUT";
            redissonClient.getBucket(generatePrefix(maasId.toString(), botCreateForm.getBotId())).set(maasId, Duration.ofSeconds(60));
        } else {
            // If it's newly created, then it's empty, use POST request
            httpMethod = "POST";
        }
        log.info("----- maas synchronization request body: {}", JSONObject.toJSONString(param));

        // Build request body
        RequestBody requestBody = RequestBody.create(
                JSONObject.toJSONString(param),
                MediaType.parse("application/json; charset=utf-8"));

        // Build request
        Request.Builder requestBuilder = new Request.Builder()
                .url(synchronizeUrl)
                .addHeader("Authorization", authHeader)
                .addHeader(X_AUTH_SOURCE_HEADER, X_AUTH_SOURCE_VALUE)
                .addHeader("Lang-Code", I18nUtil.getLanguage());

        if ("PUT".equals(httpMethod)) {
            requestBuilder.put(requestBody);
        } else {
            requestBuilder.post(requestBody);
        }

        Request synchronizeRequest = requestBuilder.build();

        String response;
        try (Response httpResponse = HTTP_CLIENT.newCall(synchronizeRequest).execute()) {
            ResponseBody responseBody = httpResponse.body();
            if (responseBody != null) {
                response = responseBody.string();
            } else {
                log.error("Synchronize maas workflow request response is empty");
                return new JSONObject();
            }
        } catch (IOException e) {
            log.error("Synchronize maas workflow request failed: {}", e.getMessage());
            return new JSONObject();
        }

        JSONObject res = JSONObject.parseObject(response);
        if (res.getInteger("code") != 0) {
            log.error("------ Synchronize maas workflow failed, reason: {}", res);
            return new JSONObject();
        }
        return res;
    }

    @Deprecated(since = "1.0.0", forRemoval = true)
    public static String getRequestCookies(HttpServletRequest request) {
        Cookie[] cookies = request.getCookies();
        if (cookies != null) {
            return Arrays.stream(cookies)
                    .map(cookie -> cookie.getName() + "=" + cookie.getValue())
                    .collect(Collectors.joining("; "));
        }
        return "";
    }

    public static String getAuthorizationHeader(HttpServletRequest request) {
        String authHeader = request.getHeader("Authorization");
        if (StringUtils.isNotBlank(authHeader)) {
            return authHeader;
        }
        log.debug("MaaSUtil.getAuthorizationToken(): Authorization header is empty");
        return "";
    }

    /**
     * Handle file type
     *
     * @param type
     * @param param
     * @return
     */
    public static int getFileType(String type, JSONObject param) {
        if (StringUtils.isBlank(type)) {
            return BotUploadEnum.NONE.getValue();
        }
        switch (type.toLowerCase()) {
            case "pdf":
                return WorkflowBotParamServiceImpl.isFileArray(param) ? BotUploadEnum.DOC_ARRAY.getValue() : BotUploadEnum.DOC.getValue();
            case "image":
                return WorkflowBotParamServiceImpl.isFileArray(param) ? BotUploadEnum.IMG_ARRAY.getValue() : BotUploadEnum.IMG.getValue();
            case "doc":
                return WorkflowBotParamServiceImpl.isFileArray(param) ? BotUploadEnum.DOC2_ARRAY.getValue() : BotUploadEnum.DOC2.getValue();
            case "ppt":
                return WorkflowBotParamServiceImpl.isFileArray(param) ? BotUploadEnum.PPT_ARRAY.getValue() : BotUploadEnum.PPT.getValue();
            case "excel":
                return WorkflowBotParamServiceImpl.isFileArray(param) ? BotUploadEnum.EXCEL_ARRAY.getValue() : BotUploadEnum.EXCEL.getValue();
            case "txt":
                return WorkflowBotParamServiceImpl.isFileArray(param) ? BotUploadEnum.TXT_ARRAY.getValue() : BotUploadEnum.TXT.getValue();
            case "audio":
                return WorkflowBotParamServiceImpl.isFileArray(param) ? BotUploadEnum.AUDIO_ARRAY.getValue() : BotUploadEnum.AUDIO.getValue();
            default:
                return BotUploadEnum.NONE.getValue();
        }
    }

    public static String generatePrefix(String uid, Integer botId) {
        return PREFIX_MAAS_COPY + uid + "_" + botId;
    }

    /**
     * Set tags for workflow assistant
     */
    @Transactional
    public void setBotTag(JSONObject botInfo) {
        try {
            // Get assistant tag mapping table from redis
            // Structure is like [{"name":"Knowledge Base","tag":["Knowledge Base"]}, omitted..................]
            String botTagList = redissonClient.getBucket(BOT_TAG_LIST).get().toString();
            if (StringUtils.isNotBlank(botTagList)) {
                JSONArray jsonBotTag = JSONArray.parseArray(botTagList);
                Integer botId = botInfo.getInteger("botId");
                JSONArray nodes = botInfo.getJSONObject("data").getJSONArray("nodes");
                // Count node name occurrences, as tags may differ for single vs multiple node appearances
                Map<String, Integer> nodeNameCountMap = new HashMap<>();
                for (int i = 0; i < nodes.size(); i++) {
                    String name = nodes.getJSONObject(i).getJSONObject("data").getJSONObject("nodeMeta").getString("aliasName");
                    nodeNameCountMap.put(name, nodeNameCountMap.getOrDefault(name, 0) + 1);
                }
                // Final tag list, ensure no duplicate tags
                HashSet<BotTag> tags = new HashSet<>();
                for (int i = 0; i < nodes.size(); i++) {
                    String name = nodes.getJSONObject(i).getJSONObject("data").getJSONObject("nodeMeta").getString("aliasName");
                    for (int j = 0; j < jsonBotTag.size(); j++) {
                        JSONObject botTag = (JSONObject) jsonBotTag.get(j);
                        if (botTag.getString("name").equals(name)) {
                            if (nodeNameCountMap.get(name) > 1) {
                                BotTag multiNodeTag = botTag.getJSONObject("tag").getObject("multiNode", BotTag.class);
                                tags.add(multiNodeTag);
                            } else {
                                BotTag tag = botTag.getObject("tag", BotTag.class);
                                tags.add(tag);
                            }
                        }
                    }
                }
                // When republishing, first disable the original tags
                ChatBotTag updateChatBotTag = new ChatBotTag();
                updateChatBotTag.setIsAct(0);
                chatBotTagService.update(updateChatBotTag, Wrappers.lambdaQuery(ChatBotTag.class).eq(ChatBotTag::getBotId, botId));
                // Publish tags for this time, maximum of 3 tags needed
                List<ChatBotTag> chatBotTagList = new ArrayList<>();
                List<BotTag> list = new ArrayList<>(tags);
                // Sort by index in descending order
                list.sort((a, b) -> b.getIndex() - a.getIndex());
                for (int i = 0; i < list.size(); i++) {
                    BotTag item = list.get(i);
                    ChatBotTag chatBotTag = new ChatBotTag();
                    chatBotTag.setBotId(botId);
                    chatBotTag.setTag(item.getTagName());
                    chatBotTag.setOrder(item.getIndex());
                    chatBotTagList.add(chatBotTag);
                }
                chatBotTagService.saveBatch(chatBotTagList);
            } else {
                log.error("Assistant tag mapping table is null in Redis");
            }
        } catch (Exception e) {
            log.error("Failed to parse assistant tags, request parameters: {}, error: {}", JSONObject.toJSONString(botInfo), e.getMessage());
            throw e;
        }
    }

    /**
     * Create API (without version)
     *
     * @param flowId Workflow ID
     * @param appid  Application ID
     * @return JSONObject response result
     */
    public JSONObject createApi(String flowId, String appid) {
        return createApiInternal(flowId, appid, null, null);
    }

    public void createApi(String flowId, String appid, String version) {
        createApiInternal(flowId, appid, version, null);
    }

    /**
     * Create API (with version) - data parameter is not sent to workflow/v1/publish
     *
     * @param flowId  Workflow ID
     * @param appid   Application ID
     * @param version Version number
<<<<<<< HEAD
     * @param data Version data (not used in publish request)
=======
     * @param data    Version data (not used in publish request)
>>>>>>> 5eb2bbd3
     * @return JSONObject response result
     */
    public JSONObject createApi(String flowId, String appid, String version, JSONObject data) {
        // Note: data parameter is not passed to publish API as per requirement
        return createApiInternal(flowId, appid, version, null);
    }

    /**
     * Internal generic method for creating API
     *
     * @param flowId  Workflow ID
     * @param appid   Application ID
     * @param version Version number (can be null)
     * @return JSONObject response result
     */
    private JSONObject createApiInternal(String flowId, String appid, String version, JSONObject data) {
        log.info("----- Publishing maas workflow flowId: {}", flowId);
<<<<<<< HEAD
        // Create MaasApi without data parameter for publish request
        MaasApi maasApi = new MaasApi(flowId, appid, version);
=======
        MaasApi maasApi = new MaasApi(flowId, appid, version, data);
>>>>>>> 5eb2bbd3

        // Execute publish request
        String publishResponse = executeRequest(publishApi, maasApi);
        validateResponse(publishResponse, "publish", flowId, appid);

        // Execute authentication request
        String authResponse = executeRequest(authApi, maasApi);
        validateResponse(authResponse, "bind", flowId, appid);

        return new JSONObject();
    }

    /**
     * Execute HTTP POST request and return response string
     *
     * @param url      Request URL
     * @param bodyData Request body data object
     * @return String representation of response content
     */
    private String executeRequest(String url, MaasApi bodyData) {
        RequestBody requestBody = RequestBody.create(
                JSONObject.toJSONString(bodyData),
                MediaType.parse("application/json; charset=utf-8"));
        Request request = new Request.Builder()
                .url(url)
                .post(requestBody)
                .addHeader("X-Consumer-Username", consumerId)
                .addHeader("Lang-Code", I18nUtil.getLanguage())
                .addHeader("Authorization", "Bearer %s:%s".formatted(consumerKey, consumerSecret))
                .addHeader(X_AUTH_SOURCE_HEADER, X_AUTH_SOURCE_VALUE)
                .build();
        log.info("MaasUtil executeRequest url: {} request: {}, header: {}", request.url(), request, request.headers());
        try (Response httpResponse = HTTP_CLIENT.newCall(request).execute()) {
            ResponseBody responseBody = httpResponse.body();
            if (responseBody != null) {
                return responseBody.string();
            } else {
                log.error("Request to {} returned empty response", url);
                return "{}"; // Return empty JSON object string to avoid parsing errors
            }
        } catch (IOException e) {
            throw new BusinessException(ResponseEnum.BOT_API_CREATE_ERROR, e);
        }
    }

    /**
     * Validate whether the response is successful
     *
     * @param responseStr Response content string representation
     * @param action      Description of current operation being performed (e.g., "publish", "bind")
     * @param flowId      Workflow ID
     * @param appid       Application ID
     */
    private void validateResponse(String responseStr, String action, String flowId, String appid) {
        log.info("----- {} maas api response: {}", action, responseStr);
        JSONObject res = JSONObject.parseObject(responseStr);
        if (res.getInteger("code") != 0) {
            log.error("------ Failed to {} maas api, maasId: {}, appid: {}, reason: {}", action, flowId, appid, responseStr);
            throw new BusinessException(ResponseEnum.BOT_API_CREATE_ERROR);
        }
    }


    public JSONObject copyWorkFlow(Long maasId, HttpServletRequest request) {
        log.info("----- Copying maas workflow id: {}", maasId);
        HttpUrl baseUrl = HttpUrl.parse(cloneWorkFlowUrl + "/workflow/internal-clone");
        if (baseUrl == null) {
            log.error("Failed to parse clone workflow URL: {}", cloneWorkFlowUrl);
            throw new BusinessException(ResponseEnum.CLONE_BOT_FAILED);
        }
        HttpUrl httpUrl = baseUrl.newBuilder()
                .addQueryParameter("id", String.valueOf(maasId))
                .addQueryParameter("password", "xfyun")
                .build();
        Request httpRequest = new Request.Builder()
                .url(httpUrl)
                .addHeader("X-Consumer-Username", consumerId)
                .addHeader("Lang-Code", I18nUtil.getLanguage())
                .addHeader(AUTHORIZATION_HEADER, MaasUtil.getAuthorizationHeader(request))
                .addHeader(X_AUTH_SOURCE_HEADER, X_AUTH_SOURCE_VALUE)
                .get()
                .build();
        String responseBody;
        try (Response response = client.newCall(httpRequest).execute()) {
            if (!response.isSuccessful()) {
                // Handle request failure
                throw new IOException("Unexpected code " + response);
            }
            ResponseBody body = response.body();
            if (body != null) {
                responseBody = body.string();
            } else {
                throw new IOException("Response body is null");
            }
        } catch (IOException e) {
            // Handle exception
            log.error("Failed to call internal-clone endpoint", e);
            throw new BusinessException(ResponseEnum.CLONE_BOT_FAILED);
        }
        JSONObject resClone = JSON.parseObject(responseBody);

        if (resClone == null) {
            log.info("------ Failed to copy maas workflow, maasId: {}, reason: response is null", maasId);
            return null;
        }
        return resClone;
    }

    @Transactional
    public JSONObject getInputsType(Integer botId, UserLangChainInfo chainInfo, String authorizationHeaderValue) {
        String flowId = chainInfo.getFlowId();

        // Build URL with query parameter
        String urlWithParams = getInputsUrl + "?flowId=" + flowId;

        // Build request
        Request getInputsRequest = new Request.Builder()
                .url(urlWithParams)
                .get()
                .addHeader("Authorization", authorizationHeaderValue)
                .addHeader(X_AUTH_SOURCE_HEADER, X_AUTH_SOURCE_VALUE)
                .build();

        String response;
        try (Response httpResponse = HTTP_CLIENT.newCall(getInputsRequest).execute()) {
            ResponseBody responseBody = httpResponse.body();
            if (responseBody != null) {
                response = responseBody.string();
            } else {
                log.error("Get inputs type request response is empty");
                return null;
            }
        } catch (IOException e) {
            log.error("Get inputs type request failed: {}", e.getMessage());
            return null;
        }
        JSONObject res = JSON.parseObject(response);
        if (res.getInteger("code") != 0) {
            log.info("------ Failed to get workflow input parameter types, flowId: {}, reason: {}", flowId, response);
            return null;
        }
        log.info("----- flowId: {} workflow input parameters: {}", flowId, response);
        JSONArray dataArray = res.getJSONArray("data");
        // Remove fixed inputs first
        List<JSONObject> filteredParams = new ArrayList<>();
        for (int i = 0; i < dataArray.size(); i++) {
            JSONObject param = dataArray.getJSONObject(i);
            if ("AGENT_USER_INPUT".equals(param.getString("name"))) {
                continue;
            }
            filteredParams.add(param);
        }
        LambdaUpdateWrapper<ChatBotBase> wrapper = new LambdaUpdateWrapper<>();
        wrapper.eq(ChatBotBase::getId, botId);
        List<JSONObject> extraInputs = new ArrayList<>();
        if (!filteredParams.isEmpty()) {
            // Get the input type of this parameter
            for (JSONObject param : filteredParams) {
                String type;
                JSONObject extraInput = new JSONObject();
                if (Objects.nonNull(param.getJSONArray("allowedFileType"))) {
                    type = param.getJSONArray("allowedFileType").getString(0).toLowerCase();
                    extraInput.put(param.getString("name"), type);
                    extraInput.put("required", param.getBoolean("required"));

                    extraInput.put("schema", param.get("schema"));
                    extraInput.put("name", param.getString("name"));
                    extraInput.put("type", type);
                    extraInput.put("fullParam", param);
                } else {
                    // Handle non-file & non-String type parameters (e.g. integer/boolean...)
                    extraInput.put(param.getString("name"), param.getJSONObject("schema").getString("type"));
                    extraInput.put(param.getString("name") + "_required", param.getBoolean("required"));
                    extraInput.put("name", param.getString("name"));
                    extraInput.put("type", param.getJSONObject("schema").getString("type"));
                    extraInput.put("schema", param.get("schema"));
                }

                extraInputs.add(extraInput);
            }
            JSONObject oldExtraInputs = keepOldValue(extraInputs);
            wrapper.set(ChatBotBase::getSupportUpload, getFileType(oldExtraInputs.getString("type"), oldExtraInputs));
        } else {
            wrapper.set(ChatBotBase::getSupportUpload, BotUploadEnum.NONE.getValue());
        }
        // Update fields
        if (!Objects.isNull(wrapper.getSqlSet())) {
            chatBotBaseMapper.update(null, wrapper);
        }
        // Update record
        chainInfo.setExtraInputsConfig(JSON.toJSONString(extraInputs));
        chainInfo.setExtraInputs(JSON.toJSONString(keepOldValue(extraInputs)));
        userLangChainDataService.updateByBotId(botId, chainInfo);
        return res;
    }

    /**
     * Keep old logic, find the first parameter that is not a file array type and return it
     *
     * @param extraInputs
     * @return
     */
    public static JSONObject keepOldValue(List<JSONObject> extraInputs) {
        if (ObjectUtil.isEmpty(extraInputs)) {
            return new JSONObject();
        }
        for (JSONObject extraInput : extraInputs) {
            // Not file array & not other basic types
            if (!isFileArray(extraInput)) {
                if (!NO_SUPPORT_TYPE.contains(extraInput.getString("type"))) {
                    return extraInput;
                }
            }
        }
        return new JSONObject();
    }

    /**
     * Determine if parameter is array type
     *
     * @param param
     * @return
     */
    public static boolean isFileArray(JSONObject param) {
        try {
            if ("array-string".equalsIgnoreCase(param.getJSONObject("schema").getString("type"))) {
                return true;
            } else {
                return false;
            }
        } catch (Exception e) {
            log.error("Exception determining if parameter is array type: {}", e.getMessage());
            return false;
        }
    }

}<|MERGE_RESOLUTION|>--- conflicted
+++ resolved
@@ -85,12 +85,6 @@
     @Value("${maas.mcpRegister}")
     private String mcpReleaseUrl;
 
-<<<<<<< HEAD
-    public static final String PREFIX_MAAS_COPY = "maas_copy_";
-    private static final String BOT_TAG_LIST = "bot_tag_list";
-
-=======
->>>>>>> 5eb2bbd3
     @Autowired
     private UserLangChainDataService userLangChainDataService;
 
@@ -385,11 +379,7 @@
      * @param flowId  Workflow ID
      * @param appid   Application ID
      * @param version Version number
-<<<<<<< HEAD
-     * @param data Version data (not used in publish request)
-=======
      * @param data    Version data (not used in publish request)
->>>>>>> 5eb2bbd3
      * @return JSONObject response result
      */
     public JSONObject createApi(String flowId, String appid, String version, JSONObject data) {
@@ -407,12 +397,8 @@
      */
     private JSONObject createApiInternal(String flowId, String appid, String version, JSONObject data) {
         log.info("----- Publishing maas workflow flowId: {}", flowId);
-<<<<<<< HEAD
         // Create MaasApi without data parameter for publish request
         MaasApi maasApi = new MaasApi(flowId, appid, version);
-=======
-        MaasApi maasApi = new MaasApi(flowId, appid, version, data);
->>>>>>> 5eb2bbd3
 
         // Execute publish request
         String publishResponse = executeRequest(publishApi, maasApi);
