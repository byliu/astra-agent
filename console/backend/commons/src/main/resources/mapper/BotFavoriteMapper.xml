--- conflicted
+++ resolved
@@ -1,10 +1,6 @@
 <?xml version="1.0" encoding="UTF-8"?>
 <!DOCTYPE mapper PUBLIC "-//mybatis.org//DTD Mapper 3.0//EN" "http://mybatis.org/dtd/mybatis-3-mapper.dtd">
-<<<<<<< HEAD
-<mapper namespace="com.iflytek.astra.console.commons.mapper.bot.BotFavoriteMapper">
-=======
 <mapper namespace="com.iflytek.astron.console.commons.mapper.bot.BotFavoriteMapper">
->>>>>>> 07dca841
     <sql id="check_from_where">
         FROM
         `bot_favorite` bf
@@ -17,11 +13,7 @@
         AND (b.is_delete is null or b.is_delete = 0)
     </sql>
 
-<<<<<<< HEAD
-    <select id="selectBotPage" resultType="com.iflytek.astra.console.commons.entity.bot.ChatBotMarketPage">
-=======
     <select id="selectBotPage" resultType="com.iflytek.astron.console.commons.entity.bot.ChatBotMarketPage">
->>>>>>> 07dca841
         SELECT
         bf.id,
         a.uid,
