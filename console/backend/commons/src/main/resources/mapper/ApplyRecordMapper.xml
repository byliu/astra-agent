<?xml version="1.0" encoding="UTF-8"?>
<!DOCTYPE mapper PUBLIC "-//mybatis.org//DTD Mapper 3.0//EN" "http://mybatis.org/dtd/mybatis-3-mapper.dtd">
<<<<<<< HEAD
<mapper namespace="com.iflytek.astra.console.commons.mapper.space.ApplyRecordMapper">

    <select id="selectVOPageByParam" resultType="com.iflytek.astra.console.commons.dto.space.ApplyRecordVO">
=======
<mapper namespace="com.iflytek.astron.console.commons.mapper.space.ApplyRecordMapper">

    <select id="selectVOPageByParam" resultType="com.iflytek.astron.console.commons.dto.space.ApplyRecordVO">
>>>>>>> 07dca841
        select a.* from agent_apply_record a
        <where>
            <if test="spaceId != null">
                and a.space_id = #{spaceId}
            </if>
            <if test="enterpriseId != null">
                and a.enterprise_id = #{enterpriseId}
            </if>
            <if test="nickname != null and nickname != ''">
                and a.apply_nickname like concat('%',#{nickname},'%')
            </if>
            <if test="status != null and status != 0">
                and a.status = #{status}
            </if>
        </where>
        order by a.id desc
    </select>

</mapper><|MERGE_RESOLUTION|>--- conflicted
+++ resolved
@@ -1,14 +1,8 @@
 <?xml version="1.0" encoding="UTF-8"?>
 <!DOCTYPE mapper PUBLIC "-//mybatis.org//DTD Mapper 3.0//EN" "http://mybatis.org/dtd/mybatis-3-mapper.dtd">
-<<<<<<< HEAD
-<mapper namespace="com.iflytek.astra.console.commons.mapper.space.ApplyRecordMapper">
-
-    <select id="selectVOPageByParam" resultType="com.iflytek.astra.console.commons.dto.space.ApplyRecordVO">
-=======
 <mapper namespace="com.iflytek.astron.console.commons.mapper.space.ApplyRecordMapper">
 
     <select id="selectVOPageByParam" resultType="com.iflytek.astron.console.commons.dto.space.ApplyRecordVO">
->>>>>>> 07dca841
         select a.* from agent_apply_record a
         <where>
             <if test="spaceId != null">
