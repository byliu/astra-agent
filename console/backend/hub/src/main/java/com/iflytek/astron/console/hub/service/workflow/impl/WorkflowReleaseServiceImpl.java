--- conflicted
+++ resolved
@@ -131,13 +131,8 @@
     }
 
     /**
-<<<<<<< HEAD
-     * Get next version name for workflow release
-     * Simplified to match old project logic exactly - no fallback
-=======
      * Get next version name for workflow release Simplified to match old project logic exactly - no
      * fallback
->>>>>>> 924bd4e8
      */
     private String getNextVersionName(String flowId, Long spaceId) {
         log.info("Getting next workflow version name: flowId={}, spaceId={}", flowId, spaceId);
@@ -180,21 +175,14 @@
             log.error("getVersionName-获取助手版本号异常,flowId={}", flowId, e);
             return null;
         }
-<<<<<<< HEAD
-        
-=======
-
->>>>>>> 924bd4e8
+
         // If we reach here, API call failed - return null like old project
         return null;
     }
 
     /**
      * Generate timestamp-based version number like old project
-<<<<<<< HEAD
-=======
      *
->>>>>>> 924bd4e8
      * @return Timestamp version number (e.g., "1760323182721")
      */
     private String generateTimestampVersionNumber() {
@@ -245,11 +233,7 @@
             // Generate timestamp-based version number like old project
             String timestampVersionNum = generateTimestampVersionNumber();
             log.info("Generated timestamp version number: {}", timestampVersionNum);
-<<<<<<< HEAD
-            
-=======
-
->>>>>>> 924bd4e8
+
             // Create a new request with timestamp version number
             WorkflowReleaseRequestDto requestWithVersionNum = new WorkflowReleaseRequestDto();
             requestWithVersionNum.setBotId(request.getBotId());
@@ -259,11 +243,7 @@
             requestWithVersionNum.setDescription(request.getDescription());
             requestWithVersionNum.setName(request.getName());
             requestWithVersionNum.setVersionNum(timestampVersionNum);
-<<<<<<< HEAD
-            
-=======
-
->>>>>>> 924bd4e8
+
             String jsonBody = JSON.toJSONString(requestWithVersionNum);
             String authHeader = getAuthorizationHeader();
 
