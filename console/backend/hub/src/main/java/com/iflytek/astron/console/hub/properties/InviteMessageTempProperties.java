--- conflicted
+++ resolved
@@ -13,10 +13,7 @@
 
     /**
      * Get localized space invitation title
-<<<<<<< HEAD
-=======
      *
->>>>>>> 7c1f0b1e
      * @return localized space invitation title
      */
     public String getSpaceTitle() {
@@ -25,10 +22,7 @@
 
     /**
      * Get localized space invitation content template
-<<<<<<< HEAD
-=======
      *
->>>>>>> 7c1f0b1e
      * @return localized space invitation content template
      */
     public String getSpaceContent() {
@@ -37,10 +31,7 @@
 
     /**
      * Get localized enterprise invitation title
-<<<<<<< HEAD
-=======
      *
->>>>>>> 7c1f0b1e
      * @return localized enterprise invitation title
      */
     public String getEnterpriseTitle() {
@@ -49,10 +40,7 @@
 
     /**
      * Get localized enterprise invitation content template
-<<<<<<< HEAD
-=======
      *
->>>>>>> 7c1f0b1e
      * @return localized enterprise invitation content template
      */
     public String getEnterpriseContent() {
