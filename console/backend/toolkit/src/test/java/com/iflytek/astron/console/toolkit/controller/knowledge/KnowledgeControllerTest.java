package com.iflytek.astron.console.toolkit.controller.knowledge;

import com.iflytek.astron.console.commons.constant.ResponseEnum;
import com.iflytek.astron.console.commons.exception.BusinessException;
import com.iflytek.astron.console.commons.response.ApiResult;
import com.iflytek.astron.console.toolkit.entity.mongo.Knowledge;
import com.iflytek.astron.console.toolkit.entity.vo.repo.KnowledgeVO;
import com.iflytek.astron.console.toolkit.service.repo.KnowledgeService;
import org.junit.jupiter.api.BeforeEach;
import org.junit.jupiter.api.DisplayName;
import org.junit.jupiter.api.Nested;
import org.junit.jupiter.api.Test;
import org.junit.jupiter.api.extension.ExtendWith;
import org.mockito.InjectMocks;
import org.mockito.Mock;
import org.mockito.junit.jupiter.MockitoExtension;

import java.util.ArrayList;
import java.util.Arrays;
import java.util.Collections;
import java.util.List;
import java.util.concurrent.ExecutionException;

import static org.assertj.core.api.Assertions.assertThat;
import static org.assertj.core.api.Assertions.assertThatThrownBy;
import static org.mockito.ArgumentMatchers.any;
import static org.mockito.ArgumentMatchers.anyInt;
import static org.mockito.ArgumentMatchers.anyString;
import static org.mockito.ArgumentMatchers.eq;
import static org.mockito.Mockito.*;

/**
 * Unit tests for KnowledgeController
 *
 * <p>
 * Technology Stack: JUnit5 + Mockito + AssertJ
 * </p>
 *
 * <p>
 * Coverage Requirements:
 * </p>
 * <ul>
 * <li>JaCoCo Statement Coverage >= 80%</li>
 * <li>JaCoCo Branch Coverage >= 90%</li>
 * <li>High PIT Mutation Test Score</li>
 * <li>Covers normal flows, edge cases, and exceptions</li>
 * </ul>
 *
 * @author AI Assistant
 */
@ExtendWith(MockitoExtension.class)
@DisplayName("KnowledgeController Unit Tests")
class KnowledgeControllerTest {

    @Mock
    private KnowledgeService knowledgeService;

    @InjectMocks
    private KnowledgeController knowledgeController;

    private Knowledge mockKnowledge;
    private KnowledgeVO knowledgeVO;

    /**
     * Set up test fixtures before each test method. Initializes common test data including mock
     * Knowledge entity and KnowledgeVO.
     */
    @BeforeEach
    void setUp() {
        // Initialize common test data
        mockKnowledge = Knowledge.builder()
                .id("knowledge-001")
                .fileId("file-001")
                .charCount(1000L)
                .enabled(1)
                .source(0)
                .testHitCount(0L)
                .dialogHitCount(0L)
                .coreRepoName("test-repo")
                .build();

        knowledgeVO = new KnowledgeVO();
        knowledgeVO.setId("knowledge-001");
        knowledgeVO.setFileId(1L);
        knowledgeVO.setContent("Test knowledge content");
    }

    /**
     * Test cases for the createKnowledge method. Validates knowledge creation functionality including
     * success scenarios and error handling.
     */
    @Nested
    @DisplayName("createKnowledge Tests")
    class CreateKnowledgeTests {

        /**
         * Test successful knowledge creation with valid input.
         *
         * @throws ExecutionException if the computation threw an exception
         * @throws InterruptedException if the current thread was interrupted
         */
        @Test
        @DisplayName("Create knowledge successfully with valid input")
        void testCreateKnowledge_Success() throws ExecutionException, InterruptedException {
            // Given
            when(knowledgeService.createKnowledge(any(KnowledgeVO.class))).thenReturn(mockKnowledge);

            // When
            ApiResult<Knowledge> result = knowledgeController.createKnowledge(knowledgeVO);

            // Then
            assertThat(result).isNotNull();
            assertThat(result.code()).isEqualTo(0);
            assertThat(result.data()).isNotNull();
            assertThat(result.data().getId()).isEqualTo("knowledge-001");
            assertThat(result.data().getFileId()).isEqualTo("file-001");
            assertThat(result.data().getCharCount()).isEqualTo(1000L);

            verify(knowledgeService, times(1)).createKnowledge(any(KnowledgeVO.class));
        }

        /**
         * Test knowledge creation with empty VO object.
         *
         * @throws ExecutionException if the computation threw an exception
         * @throws InterruptedException if the current thread was interrupted
         */
        @Test
        @DisplayName("Create knowledge with empty VO object")
        void testCreateKnowledge_EmptyVO() throws ExecutionException, InterruptedException {
            // Given
            KnowledgeVO emptyVO = new KnowledgeVO();
            Knowledge emptyKnowledge = Knowledge.builder().build();
            when(knowledgeService.createKnowledge(any(KnowledgeVO.class))).thenReturn(emptyKnowledge);

            // When
            ApiResult<Knowledge> result = knowledgeController.createKnowledge(emptyVO);

            // Then
            assertThat(result).isNotNull();
            assertThat(result.code()).isEqualTo(0);
            assertThat(result.data()).isNotNull();

            verify(knowledgeService, times(1)).createKnowledge(any(KnowledgeVO.class));
        }

        /**
         * Test knowledge creation when service throws RuntimeException.
         */
        @Test
        @DisplayName("Create knowledge - service throws RuntimeException")
        void testCreateKnowledge_ServiceThrowsRuntimeException() {
            // Given
            when(knowledgeService.createKnowledge(any(KnowledgeVO.class)))
                    .thenThrow(new RuntimeException("Service error"));

            // When & Then
            assertThatThrownBy(() -> knowledgeController.createKnowledge(knowledgeVO))
                    .isInstanceOf(RuntimeException.class)
                    .hasMessageContaining("Service error");

            verify(knowledgeService, times(1)).createKnowledge(any(KnowledgeVO.class));
        }

        /**
         * Test knowledge creation when service throws BusinessException.
         */
        @Test
        @DisplayName("Create knowledge - service throws BusinessException")
        void testCreateKnowledge_ServiceThrowsBusinessException() {
            // Given
            when(knowledgeService.createKnowledge(any(KnowledgeVO.class)))
                    .thenThrow(new BusinessException(ResponseEnum.DATA_NOT_FOUND));

            // When & Then
            assertThatThrownBy(() -> knowledgeController.createKnowledge(knowledgeVO))
                    .isInstanceOf(BusinessException.class)
                    .extracting("responseEnum")
                    .isEqualTo(ResponseEnum.DATA_NOT_FOUND);

            verify(knowledgeService, times(1)).createKnowledge(any(KnowledgeVO.class));
        }

        /**
         * Test knowledge creation when service returns null.
         *
         * @throws ExecutionException if the computation threw an exception
         * @throws InterruptedException if the current thread was interrupted
         */
        @Test
        @DisplayName("Create knowledge - service returns null")
        void testCreateKnowledge_ServiceReturnsNull() throws ExecutionException, InterruptedException {
            // Given
            when(knowledgeService.createKnowledge(any(KnowledgeVO.class))).thenReturn(null);

            // When
            ApiResult<Knowledge> result = knowledgeController.createKnowledge(knowledgeVO);

            // Then
            assertThat(result).isNotNull();
            assertThat(result.code()).isEqualTo(0);
            assertThat(result.data()).isNull();

            verify(knowledgeService, times(1)).createKnowledge(any(KnowledgeVO.class));
        }
    }

    /**
     * Test cases for the updateKnowledge method. Validates knowledge update functionality including tag
     * validation and error handling.
     */
    @Nested
    @DisplayName("updateKnowledge Tests")
    class UpdateKnowledgeTests {

        /**
         * Test successful knowledge update without tags.
         *
         * @throws ExecutionException if the computation threw an exception
         * @throws InterruptedException if the current thread was interrupted
         */
        @Test
        @DisplayName("Update knowledge successfully without tags")
        void testUpdateKnowledge_NoTags_Success() throws ExecutionException, InterruptedException {
            // Given
            knowledgeVO.setTags(null);
            when(knowledgeService.updateKnowledge(any(KnowledgeVO.class))).thenReturn(mockKnowledge);

            // When
            ApiResult<Knowledge> result = knowledgeController.updateKnowledge(knowledgeVO);

            // Then
            assertThat(result).isNotNull();
            assertThat(result.code()).isEqualTo(0);
            assertThat(result.data()).isNotNull();
            assertThat(result.data().getId()).isEqualTo("knowledge-001");

            verify(knowledgeService, times(1)).updateKnowledge(any(KnowledgeVO.class));
        }

        /**
         * Test successful knowledge update with empty tags list.
         *
         * @throws ExecutionException if the computation threw an exception
         * @throws InterruptedException if the current thread was interrupted
         */
        @Test
        @DisplayName("Update knowledge successfully with empty tags list")
        void testUpdateKnowledge_EmptyTags_Success() throws ExecutionException, InterruptedException {
            // Given
            knowledgeVO.setTags(Collections.emptyList());
            when(knowledgeService.updateKnowledge(any(KnowledgeVO.class))).thenReturn(mockKnowledge);

            // When
            ApiResult<Knowledge> result = knowledgeController.updateKnowledge(knowledgeVO);

            // Then
            assertThat(result).isNotNull();
            assertThat(result.code()).isEqualTo(0);
            assertThat(result.data()).isNotNull();

            verify(knowledgeService, times(1)).updateKnowledge(any(KnowledgeVO.class));
        }

        /**
         * Test knowledge update with tag length equal to 30 (boundary value).
         *
         * @throws ExecutionException if the computation threw an exception
         * @throws InterruptedException if the current thread was interrupted
         */
        @Test
        @DisplayName("Update knowledge - tag length equals 30 (boundary value)")
        void testUpdateKnowledge_TagLengthEquals30_Success() throws ExecutionException, InterruptedException {
            // Given - Tag with exactly 30 characters
            String tag30Chars = "123456789012345678901234567890"; // 30 characters
            knowledgeVO.setTags(Collections.singletonList(tag30Chars));
            when(knowledgeService.updateKnowledge(any(KnowledgeVO.class))).thenReturn(mockKnowledge);

            // When
            ApiResult<Knowledge> result = knowledgeController.updateKnowledge(knowledgeVO);

            // Then
            assertThat(result).isNotNull();
            assertThat(result.code()).isEqualTo(0);
            assertThat(result.data()).isNotNull();

            verify(knowledgeService, times(1)).updateKnowledge(any(KnowledgeVO.class));
        }

        /**
         * Test knowledge update with tag length equal to 29 (boundary value).
         *
         * @throws ExecutionException if the computation threw an exception
         * @throws InterruptedException if the current thread was interrupted
         */
        @Test
        @DisplayName("Update knowledge - tag length equals 29 (boundary value)")
        void testUpdateKnowledge_TagLengthEquals29_Success() throws ExecutionException, InterruptedException {
            // Given - Tag with 29 characters
            String tag29Chars = "12345678901234567890123456789"; // 29 characters
            knowledgeVO.setTags(Collections.singletonList(tag29Chars));
            when(knowledgeService.updateKnowledge(any(KnowledgeVO.class))).thenReturn(mockKnowledge);

            // When
            ApiResult<Knowledge> result = knowledgeController.updateKnowledge(knowledgeVO);

            // Then
            assertThat(result).isNotNull();
            assertThat(result.code()).isEqualTo(0);

            verify(knowledgeService, times(1)).updateKnowledge(any(KnowledgeVO.class));
        }

        /**
         * Test knowledge update with tag length exceeding 30 (throws exception).
         */
        @Test
        @DisplayName("Update knowledge - tag length exceeds 30 (throws exception)")
        void testUpdateKnowledge_TagLengthExceeds30_ThrowsException() {
            // Given - Tag with 31 characters
            String tag31Chars = "1234567890123456789012345678901"; // 31 characters
            knowledgeVO.setTags(Collections.singletonList(tag31Chars));

            // When & Then
            assertThatThrownBy(() -> knowledgeController.updateKnowledge(knowledgeVO))
                    .isInstanceOf(BusinessException.class)
                    .extracting("responseEnum")
                    .isEqualTo(ResponseEnum.REPO_KNOWLEDGE_TAG_TOO_LONG);

            verify(knowledgeService, never()).updateKnowledge(any(KnowledgeVO.class));
        }

        /**
         * Test knowledge update with multiple tags where one exceeds limit.
         */
        @Test
        @DisplayName("Update knowledge - multiple tags with one exceeding limit")
        void testUpdateKnowledge_MultipleTagsOneExceedsLimit_ThrowsException() {
            // Given
            List<String> tags = Arrays.asList(
                    "validTag1",
                    "validTag2",
                    "1234567890123456789012345678901" // 31 characters, too long
            );
            knowledgeVO.setTags(tags);

            // When & Then
            assertThatThrownBy(() -> knowledgeController.updateKnowledge(knowledgeVO))
                    .isInstanceOf(BusinessException.class)
                    .extracting("responseEnum")
                    .isEqualTo(ResponseEnum.REPO_KNOWLEDGE_TAG_TOO_LONG);

            verify(knowledgeService, never()).updateKnowledge(any(KnowledgeVO.class));
        }

        /**
         * Test knowledge update with first tag exceeding limit.
         */
        @Test
        @DisplayName("Update knowledge - first tag exceeds limit")
        void testUpdateKnowledge_FirstTagExceedsLimit_ThrowsException() {
            // Given
            List<String> tags = Arrays.asList(
                    "1234567890123456789012345678901", // 31 characters, too long
                    "validTag");
            knowledgeVO.setTags(tags);

            // When & Then
            assertThatThrownBy(() -> knowledgeController.updateKnowledge(knowledgeVO))
                    .isInstanceOf(BusinessException.class)
                    .extracting("responseEnum")
                    .isEqualTo(ResponseEnum.REPO_KNOWLEDGE_TAG_TOO_LONG);

            verify(knowledgeService, never()).updateKnowledge(any(KnowledgeVO.class));
        }

        /**
         * Test knowledge update with tags containing empty string.
         *
         * @throws ExecutionException if the computation threw an exception
         * @throws InterruptedException if the current thread was interrupted
         */
        @Test
        @DisplayName("Update knowledge - tags contain empty string")
        void testUpdateKnowledge_TagsContainEmptyString_Success() throws ExecutionException, InterruptedException {
            // Given
            List<String> tags = Arrays.asList("tag1", "", "tag3");
            knowledgeVO.setTags(tags);
            when(knowledgeService.updateKnowledge(any(KnowledgeVO.class))).thenReturn(mockKnowledge);

            // When
            ApiResult<Knowledge> result = knowledgeController.updateKnowledge(knowledgeVO);

            // Then
            assertThat(result).isNotNull();
            assertThat(result.code()).isEqualTo(0);

            verify(knowledgeService, times(1)).updateKnowledge(any(KnowledgeVO.class));
        }

        /**
         * Test knowledge update with tags containing single character.
         *
         * @throws ExecutionException if the computation threw an exception
         * @throws InterruptedException if the current thread was interrupted
         */
        @Test
        @DisplayName("Update knowledge - tags contain single character")
        void testUpdateKnowledge_TagsContainSingleChar_Success() throws ExecutionException, InterruptedException {
            // Given
            List<String> tags = Collections.singletonList("x");
            knowledgeVO.setTags(tags);
            when(knowledgeService.updateKnowledge(any(KnowledgeVO.class))).thenReturn(mockKnowledge);

            // When
            ApiResult<Knowledge> result = knowledgeController.updateKnowledge(knowledgeVO);

            // Then
            assertThat(result).isNotNull();
            assertThat(result.code()).isEqualTo(0);

            verify(knowledgeService, times(1)).updateKnowledge(any(KnowledgeVO.class));
        }

        /**
         * Test knowledge update when service throws RuntimeException.
         */
        @Test
        @DisplayName("Update knowledge - service throws RuntimeException")
        void testUpdateKnowledge_ServiceThrowsRuntimeException() {
            // Given
            knowledgeVO.setTags(Collections.singletonList("validTag"));
            when(knowledgeService.updateKnowledge(any(KnowledgeVO.class)))
                    .thenThrow(new RuntimeException("Update failed"));

            // When & Then
            assertThatThrownBy(() -> knowledgeController.updateKnowledge(knowledgeVO))
                    .isInstanceOf(RuntimeException.class)
                    .hasMessageContaining("Update failed");

            verify(knowledgeService, times(1)).updateKnowledge(any(KnowledgeVO.class));
        }

        /**
         * Test knowledge update when service throws BusinessException.
         */
        @Test
        @DisplayName("Update knowledge - service throws BusinessException")
        void testUpdateKnowledge_ServiceThrowsBusinessException() {
            // Given
            knowledgeVO.setTags(Collections.singletonList("validTag"));
            when(knowledgeService.updateKnowledge(any(KnowledgeVO.class)))
                    .thenThrow(new BusinessException(ResponseEnum.REPO_KNOWLEDGE_NOT_EXIST));

            // When & Then
            assertThatThrownBy(() -> knowledgeController.updateKnowledge(knowledgeVO))
                    .isInstanceOf(BusinessException.class)
                    .extracting("responseEnum")
                    .isEqualTo(ResponseEnum.REPO_KNOWLEDGE_NOT_EXIST);

            verify(knowledgeService, times(1)).updateKnowledge(any(KnowledgeVO.class));
        }

        /**
         * Test knowledge update with tag too long and service not called.
         */
        @Test
        @DisplayName("Update knowledge - tag too long and service not called")
        void testUpdateKnowledge_TagTooLong_ServiceNotCalled() {
            // Given
            String longTag = "x".repeat(31); // 31 characters
            knowledgeVO.setTags(Collections.singletonList(longTag));

            // When & Then
            assertThatThrownBy(() -> knowledgeController.updateKnowledge(knowledgeVO))
                    .isInstanceOf(BusinessException.class);

            // Verify service method was not called
            verify(knowledgeService, never()).updateKnowledge(any(KnowledgeVO.class));
        }

        /**
         * Test knowledge update with valid tags.
         *
         * @throws ExecutionException if the computation threw an exception
         * @throws InterruptedException if the current thread was interrupted
         */
        @Test
<<<<<<< HEAD
        @DisplayName("Update knowledge - with valid Chinese tags")
        void testUpdateKnowledge_ChineseTagsValid_Success() throws ExecutionException, InterruptedException {
            // Given - 10 Chinese characters (30 bytes, but 10 characters in length)
            String chineseTag = "CBG"; // 10 characters
            knowledgeVO.setTags(Collections.singletonList(chineseTag));
=======
        @DisplayName("Update knowledge - with valid tags")
        void testUpdateKnowledge_ValidTags_Success() throws ExecutionException, InterruptedException {
            // Given - 10 characters
            String validTag = "TestTag123"; // 10 characters
            knowledgeVO.setTags(Collections.singletonList(validTag));
>>>>>>> 94085526
            when(knowledgeService.updateKnowledge(any(KnowledgeVO.class))).thenReturn(mockKnowledge);

            // When
            ApiResult<Knowledge> result = knowledgeController.updateKnowledge(knowledgeVO);

            // Then
            assertThat(result).isNotNull();
            assertThat(result.code()).isEqualTo(0);

            verify(knowledgeService, times(1)).updateKnowledge(any(KnowledgeVO.class));
        }

        /**
         * Test knowledge update with tags that are too long.
         */
        @Test
<<<<<<< HEAD
        @DisplayName("Update knowledge - with Chinese tags that are too long")
        void testUpdateKnowledge_ChineseTagsTooLong_ThrowsException() {
            // Given - 31 characters (Chinese + numbers)
            String chineseTag = "CBG-RagFlow";
            assertThat(chineseTag.length()).isEqualTo(31); // Verify it's indeed 31 characters
            knowledgeVO.setTags(Collections.singletonList(chineseTag));
=======
        @DisplayName("Update knowledge - with tags that are too long")
        void testUpdateKnowledge_TagsTooLong_ThrowsException() {
            // Given - 31 characters
            String longTag = "VeryLongTagForBoundaryTest12345"; // 31 characters
            assertThat(longTag.length()).isEqualTo(31); // Verify it's indeed 31 characters
            knowledgeVO.setTags(Collections.singletonList(longTag));
>>>>>>> 94085526

            // When & Then
            assertThatThrownBy(() -> knowledgeController.updateKnowledge(knowledgeVO))
                    .isInstanceOf(BusinessException.class)
                    .extracting("responseEnum")
                    .isEqualTo(ResponseEnum.REPO_KNOWLEDGE_TAG_TOO_LONG);

            verify(knowledgeService, never()).updateKnowledge(any(KnowledgeVO.class));
        }

        /**
         * Test knowledge update with many valid tags.
         *
         * @throws ExecutionException if the computation threw an exception
         * @throws InterruptedException if the current thread was interrupted
         */
        @Test
        @DisplayName("Update knowledge - with many valid tags")
        void testUpdateKnowledge_ManyValidTags_Success() throws ExecutionException, InterruptedException {
            // Given
            List<String> tags = new ArrayList<>();
            for (int i = 0; i < 100; i++) {
                tags.add("tag" + i); // Each tag does not exceed 30 characters
            }
            knowledgeVO.setTags(tags);
            when(knowledgeService.updateKnowledge(any(KnowledgeVO.class))).thenReturn(mockKnowledge);

            // When
            ApiResult<Knowledge> result = knowledgeController.updateKnowledge(knowledgeVO);

            // Then
            assertThat(result).isNotNull();
            assertThat(result.code()).isEqualTo(0);

            verify(knowledgeService, times(1)).updateKnowledge(any(KnowledgeVO.class));
        }
    }

    /**
     * Test cases for the enableKnowledge method. Validates knowledge enable/disable functionality and
     * various input scenarios.
     */
    @Nested
    @DisplayName("enableKnowledge Tests")
    class EnableKnowledgeTests {

        /**
         * Test enabling knowledge with enabled=1.
         *
         * @throws ExecutionException if the computation threw an exception
         * @throws InterruptedException if the current thread was interrupted
         */
        @Test
        @DisplayName("Enable knowledge successfully with enabled=1")
        void testEnableKnowledge_EnableSuccess() throws ExecutionException, InterruptedException {
            // Given
            String knowledgeId = "knowledge-001";
            Integer enabled = 1;
            String expectedMessage = "Knowledge enabled successfully";
            when(knowledgeService.enableKnowledge(anyString(), anyInt())).thenReturn(expectedMessage);

            // When
            ApiResult<String> result = knowledgeController.enableKnowledge(knowledgeId, enabled);

            // Then
            assertThat(result).isNotNull();
            assertThat(result.code()).isEqualTo(0);
            assertThat(result.data()).isEqualTo(expectedMessage);

            verify(knowledgeService, times(1)).enableKnowledge(eq(knowledgeId), eq(enabled));
        }

        /**
         * Test disabling knowledge with enabled=0.
         *
         * @throws ExecutionException if the computation threw an exception
         * @throws InterruptedException if the current thread was interrupted
         */
        @Test
        @DisplayName("Disable knowledge successfully with enabled=0")
        void testEnableKnowledge_DisableSuccess() throws ExecutionException, InterruptedException {
            // Given
            String knowledgeId = "knowledge-002";
            Integer enabled = 0;
            String expectedMessage = "Knowledge disabled successfully";
            when(knowledgeService.enableKnowledge(anyString(), anyInt())).thenReturn(expectedMessage);

            // When
            ApiResult<String> result = knowledgeController.enableKnowledge(knowledgeId, enabled);

            // Then
            assertThat(result).isNotNull();
            assertThat(result.code()).isEqualTo(0);
            assertThat(result.data()).isEqualTo(expectedMessage);

            verify(knowledgeService, times(1)).enableKnowledge(eq(knowledgeId), eq(enabled));
        }

        /**
         * Test enabling knowledge with empty string ID.
         *
         * @throws ExecutionException if the computation threw an exception
         * @throws InterruptedException if the current thread was interrupted
         */
        @Test
        @DisplayName("Enable knowledge with empty string ID")
        void testEnableKnowledge_EmptyId() throws ExecutionException, InterruptedException {
            // Given
            String knowledgeId = "";
            Integer enabled = 1;
            when(knowledgeService.enableKnowledge(anyString(), anyInt())).thenReturn("success");

            // When
            ApiResult<String> result = knowledgeController.enableKnowledge(knowledgeId, enabled);

            // Then
            assertThat(result).isNotNull();
            assertThat(result.code()).isEqualTo(0);

            verify(knowledgeService, times(1)).enableKnowledge(eq(knowledgeId), eq(enabled));
        }

        /**
         * Test enabling knowledge with non-standard enabled value.
         *
         * @throws ExecutionException if the computation threw an exception
         * @throws InterruptedException if the current thread was interrupted
         */
        @Test
        @DisplayName("Enable knowledge with non-standard enabled value")
        void testEnableKnowledge_NonStandardEnabledValue() throws ExecutionException, InterruptedException {
            // Given
            String knowledgeId = "knowledge-003";
            Integer enabled = 999; // Non-standard value
            when(knowledgeService.enableKnowledge(anyString(), anyInt())).thenReturn("success");

            // When
            ApiResult<String> result = knowledgeController.enableKnowledge(knowledgeId, enabled);

            // Then
            assertThat(result).isNotNull();
            assertThat(result.code()).isEqualTo(0);

            verify(knowledgeService, times(1)).enableKnowledge(eq(knowledgeId), eq(enabled));
        }

        /**
         * Test enabling knowledge when service throws RuntimeException.
         */
        @Test
        @DisplayName("Enable knowledge - service throws RuntimeException")
        void testEnableKnowledge_ServiceThrowsRuntimeException() {
            // Given
            String knowledgeId = "knowledge-001";
            Integer enabled = 1;
            when(knowledgeService.enableKnowledge(anyString(), anyInt()))
                    .thenThrow(new RuntimeException("Enable failed"));

            // When & Then
            assertThatThrownBy(() -> knowledgeController.enableKnowledge(knowledgeId, enabled))
                    .isInstanceOf(RuntimeException.class)
                    .hasMessageContaining("Enable failed");

            verify(knowledgeService, times(1)).enableKnowledge(eq(knowledgeId), eq(enabled));
        }

        /**
         * Test enabling knowledge when service throws BusinessException.
         */
        @Test
        @DisplayName("Enable knowledge - service throws BusinessException")
        void testEnableKnowledge_ServiceThrowsBusinessException() {
            // Given
            String knowledgeId = "knowledge-001";
            Integer enabled = 1;
            when(knowledgeService.enableKnowledge(anyString(), anyInt()))
                    .thenThrow(new BusinessException(ResponseEnum.REPO_KNOWLEDGE_NOT_EXIST));

            // When & Then
            assertThatThrownBy(() -> knowledgeController.enableKnowledge(knowledgeId, enabled))
                    .isInstanceOf(BusinessException.class)
                    .extracting("responseEnum")
                    .isEqualTo(ResponseEnum.REPO_KNOWLEDGE_NOT_EXIST);

            verify(knowledgeService, times(1)).enableKnowledge(eq(knowledgeId), eq(enabled));
        }

        /**
         * Test enabling knowledge when service returns null.
         *
         * @throws ExecutionException if the computation threw an exception
         * @throws InterruptedException if the current thread was interrupted
         */
        @Test
        @DisplayName("Enable knowledge - service returns null")
        void testEnableKnowledge_ServiceReturnsNull() throws ExecutionException, InterruptedException {
            // Given
            String knowledgeId = "knowledge-001";
            Integer enabled = 1;
            when(knowledgeService.enableKnowledge(anyString(), anyInt())).thenReturn(null);

            // When
            ApiResult<String> result = knowledgeController.enableKnowledge(knowledgeId, enabled);

            // Then
            assertThat(result).isNotNull();
            assertThat(result.code()).isEqualTo(0);
            assertThat(result.data()).isNull();

            verify(knowledgeService, times(1)).enableKnowledge(eq(knowledgeId), eq(enabled));
        }

        /**
         * Test enabling knowledge when service returns empty string.
         *
         * @throws ExecutionException if the computation threw an exception
         * @throws InterruptedException if the current thread was interrupted
         */
        @Test
        @DisplayName("Enable knowledge - service returns empty string")
        void testEnableKnowledge_ServiceReturnsEmptyString() throws ExecutionException, InterruptedException {
            // Given
            String knowledgeId = "knowledge-001";
            Integer enabled = 1;
            when(knowledgeService.enableKnowledge(anyString(), anyInt())).thenReturn("");

            // When
            ApiResult<String> result = knowledgeController.enableKnowledge(knowledgeId, enabled);

            // Then
            assertThat(result).isNotNull();
            assertThat(result.code()).isEqualTo(0);
            assertThat(result.data()).isEmpty();

            verify(knowledgeService, times(1)).enableKnowledge(eq(knowledgeId), eq(enabled));
        }

        /**
         * Test enabling knowledge with negative enabled value.
         *
         * @throws ExecutionException if the computation threw an exception
         * @throws InterruptedException if the current thread was interrupted
         */
        @Test
        @DisplayName("Enable knowledge with negative enabled value")
        void testEnableKnowledge_NegativeEnabledValue() throws ExecutionException, InterruptedException {
            // Given
            String knowledgeId = "knowledge-001";
            Integer enabled = -1;
            when(knowledgeService.enableKnowledge(anyString(), anyInt())).thenReturn("success");

            // When
            ApiResult<String> result = knowledgeController.enableKnowledge(knowledgeId, enabled);

            // Then
            assertThat(result).isNotNull();
            assertThat(result.code()).isEqualTo(0);

            verify(knowledgeService, times(1)).enableKnowledge(eq(knowledgeId), eq(enabled));
        }
    }

    /**
     * Test cases for the deleteKnowledge method. Validates knowledge deletion functionality with
     * various scenarios.
     */
    @Nested
    @DisplayName("deleteKnowledge Tests")
    class DeleteKnowledgeTests {

        /**
         * Test successful knowledge deletion.
         */
        @Test
        @DisplayName("Delete knowledge successfully")
        void testDeleteKnowledge_Success() {
            // Given
            String knowledgeId = "knowledge-001";
            doNothing().when(knowledgeService).deleteKnowledge(anyString());

            // When
            ApiResult<Void> result = knowledgeController.deleteKnowledge(knowledgeId);

            // Then
            assertThat(result).isNotNull();
            assertThat(result.code()).isEqualTo(0);
            assertThat(result.data()).isNull();

            verify(knowledgeService, times(1)).deleteKnowledge(eq(knowledgeId));
        }

        /**
         * Test deleting knowledge with empty string ID.
         */
        @Test
        @DisplayName("Delete knowledge with empty string ID")
        void testDeleteKnowledge_EmptyId() {
            // Given
            String knowledgeId = "";
            doNothing().when(knowledgeService).deleteKnowledge(anyString());

            // When
            ApiResult<Void> result = knowledgeController.deleteKnowledge(knowledgeId);

            // Then
            assertThat(result).isNotNull();
            assertThat(result.code()).isEqualTo(0);

            verify(knowledgeService, times(1)).deleteKnowledge(eq(knowledgeId));
        }

        /**
         * Test deleting knowledge with null ID.
         */
        @Test
        @DisplayName("Delete knowledge with null ID")
        void testDeleteKnowledge_NullId() {
            // Given
            String knowledgeId = null;
            doNothing().when(knowledgeService).deleteKnowledge(nullable(String.class));

            // When
            ApiResult<Void> result = knowledgeController.deleteKnowledge(knowledgeId);

            // Then
            assertThat(result).isNotNull();
            assertThat(result.code()).isEqualTo(0);

            verify(knowledgeService, times(1)).deleteKnowledge(isNull());
        }

        /**
         * Test deleting knowledge when service throws RuntimeException.
         */
        @Test
        @DisplayName("Delete knowledge - service throws RuntimeException")
        void testDeleteKnowledge_ServiceThrowsRuntimeException() {
            // Given
            String knowledgeId = "knowledge-001";
            doThrow(new RuntimeException("Delete failed"))
                    .when(knowledgeService)
                    .deleteKnowledge(anyString());

            // When & Then
            assertThatThrownBy(() -> knowledgeController.deleteKnowledge(knowledgeId))
                    .isInstanceOf(RuntimeException.class)
                    .hasMessageContaining("Delete failed");

            verify(knowledgeService, times(1)).deleteKnowledge(eq(knowledgeId));
        }

        /**
         * Test deleting knowledge when service throws BusinessException.
         */
        @Test
        @DisplayName("Delete knowledge - service throws BusinessException")
        void testDeleteKnowledge_ServiceThrowsBusinessException() {
            // Given
            String knowledgeId = "knowledge-001";
            doThrow(new BusinessException(ResponseEnum.REPO_KNOWLEDGE_NOT_EXIST))
                    .when(knowledgeService)
                    .deleteKnowledge(anyString());

            // When & Then
            assertThatThrownBy(() -> knowledgeController.deleteKnowledge(knowledgeId))
                    .isInstanceOf(BusinessException.class)
                    .extracting("responseEnum")
                    .isEqualTo(ResponseEnum.REPO_KNOWLEDGE_NOT_EXIST);

            verify(knowledgeService, times(1)).deleteKnowledge(eq(knowledgeId));
        }

        /**
         * Test multiple deletions of the same ID.
         */
        @Test
        @DisplayName("Delete knowledge - multiple deletions of the same ID")
        void testDeleteKnowledge_MultipleDeletionsSameId() {
            // Given
            String knowledgeId = "knowledge-001";
            doNothing().when(knowledgeService).deleteKnowledge(anyString());

            // When
            ApiResult<Void> result1 = knowledgeController.deleteKnowledge(knowledgeId);
            ApiResult<Void> result2 = knowledgeController.deleteKnowledge(knowledgeId);

            // Then
            assertThat(result1).isNotNull();
            assertThat(result1.code()).isEqualTo(0);
            assertThat(result2).isNotNull();
            assertThat(result2.code()).isEqualTo(0);

            verify(knowledgeService, times(2)).deleteKnowledge(eq(knowledgeId));
        }

        /**
         * Test deleting knowledge with long ID string.
         */
        @Test
        @DisplayName("Delete knowledge with long ID string")
        void testDeleteKnowledge_LongId() {
            // Given
            String longId = "knowledge-" + "x".repeat(1000);
            doNothing().when(knowledgeService).deleteKnowledge(anyString());

            // When
            ApiResult<Void> result = knowledgeController.deleteKnowledge(longId);

            // Then
            assertThat(result).isNotNull();
            assertThat(result.code()).isEqualTo(0);

            verify(knowledgeService, times(1)).deleteKnowledge(eq(longId));
        }

        /**
         * Test deleting knowledge with special character ID.
         */
        @Test
        @DisplayName("Delete knowledge with special character ID")
        void testDeleteKnowledge_SpecialCharacterId() {
            // Given
            String specialId = "knowledge-!@#$%^&*()";
            doNothing().when(knowledgeService).deleteKnowledge(anyString());

            // When
            ApiResult<Void> result = knowledgeController.deleteKnowledge(specialId);

            // Then
            assertThat(result).isNotNull();
            assertThat(result.code()).isEqualTo(0);

            verify(knowledgeService, times(1)).deleteKnowledge(eq(specialId));
        }
    }

    /**
     * Integration scenario tests. Tests complete workflows combining multiple operations.
     */
    @Nested
    @DisplayName("Integration Scenario Tests")
    class IntegrationScenarioTests {

        /**
         * Test full lifecycle: create, update, enable, and delete knowledge.
         *
         * @throws ExecutionException if the computation threw an exception
         * @throws InterruptedException if the current thread was interrupted
         */
        @Test
        @DisplayName("Full lifecycle - create, update, enable, and delete")
        void testFullLifecycle() throws ExecutionException, InterruptedException {
            // Given
            String knowledgeId = "knowledge-full-test";
            KnowledgeVO createVO = new KnowledgeVO();
            createVO.setContent("Initial content");

            Knowledge createdKnowledge = Knowledge.builder()
                    .id(knowledgeId)
                    .enabled(0)
                    .build();

            Knowledge updatedKnowledge = Knowledge.builder()
                    .id(knowledgeId)
                    .enabled(0)
                    .build();

            when(knowledgeService.createKnowledge(any(KnowledgeVO.class))).thenReturn(createdKnowledge);
            when(knowledgeService.updateKnowledge(any(KnowledgeVO.class))).thenReturn(updatedKnowledge);
            when(knowledgeService.enableKnowledge(anyString(), anyInt())).thenReturn("enabled");
            doNothing().when(knowledgeService).deleteKnowledge(anyString());

            // When - Create
            ApiResult<Knowledge> createResult = knowledgeController.createKnowledge(createVO);
            assertThat(createResult.code()).isEqualTo(0);
            assertThat(createResult.data().getId()).isEqualTo(knowledgeId);

            // When - Update
            KnowledgeVO updateVO = new KnowledgeVO();
            updateVO.setId(knowledgeId);
            updateVO.setContent("Updated content");
            updateVO.setTags(Arrays.asList("tag1", "tag2"));
            ApiResult<Knowledge> updateResult = knowledgeController.updateKnowledge(updateVO);
            assertThat(updateResult.code()).isEqualTo(0);

            // When - Enable
            ApiResult<String> enableResult = knowledgeController.enableKnowledge(knowledgeId, 1);
            assertThat(enableResult.code()).isEqualTo(0);

            // When - Delete
            ApiResult<Void> deleteResult = knowledgeController.deleteKnowledge(knowledgeId);
            assertThat(deleteResult.code()).isEqualTo(0);

            // Then - Verify all invocations
            verify(knowledgeService, times(1)).createKnowledge(any(KnowledgeVO.class));
            verify(knowledgeService, times(1)).updateKnowledge(any(KnowledgeVO.class));
            verify(knowledgeService, times(1)).enableKnowledge(eq(knowledgeId), eq(1));
            verify(knowledgeService, times(1)).deleteKnowledge(eq(knowledgeId));
        }

        /**
         * Test boundary scenario where all tags have exactly 30 characters.
         *
         * @throws ExecutionException if the computation threw an exception
         * @throws InterruptedException if the current thread was interrupted
         */
        @Test
        @DisplayName("Boundary scenario - all tags have 30 characters")
        void testBoundaryScenario_AllTags30Chars() throws ExecutionException, InterruptedException {
            // Given
            List<String> tags = Arrays.asList(
                    "123456789012345678901234567890", // 30 chars
                    "abcdefghijklmnopqrstuvwxyz1234", // 30 chars
                    "ABCDEFGHIJKLMNOPQRSTUVWXYZ1234" // 30 chars
            );
            knowledgeVO.setTags(tags);
            when(knowledgeService.updateKnowledge(any(KnowledgeVO.class))).thenReturn(mockKnowledge);

            // When
            ApiResult<Knowledge> result = knowledgeController.updateKnowledge(knowledgeVO);

            // Then
            assertThat(result.code()).isEqualTo(0);
            verify(knowledgeService, times(1)).updateKnowledge(any(KnowledgeVO.class));
        }

        /**
         * Test error scenario where tag validation fails and service is not called.
         */
        @Test
        @DisplayName("Error scenario - tag validation fails and service is not called")
        void testErrorScenario_TagValidationFailsNoServiceCall() {
            // Given
            knowledgeVO.setTags(Collections.singletonList("x".repeat(31)));

            // When & Then
            assertThatThrownBy(() -> knowledgeController.updateKnowledge(knowledgeVO))
                    .isInstanceOf(BusinessException.class);

            // Ensure service method is never called
            verifyNoInteractions(knowledgeService);
        }
    }

    /**
     * Parameter validation tests. Tests handling of null and edge-case parameter values.
     */
    @Nested
    @DisplayName("Parameter Validation Tests")
    class ParameterValidationTests {

        /**
         * Test createKnowledge with null parameter.
         *
         * @throws ExecutionException if the computation threw an exception
         * @throws InterruptedException if the current thread was interrupted
         */
        @Test
        @DisplayName("createKnowledge with null parameter")
        void testCreateKnowledge_NullParameter() throws ExecutionException, InterruptedException {
            // Given
            when(knowledgeService.createKnowledge(null)).thenReturn(null);

            // When
            ApiResult<Knowledge> result = knowledgeController.createKnowledge(null);

            // Then
            assertThat(result).isNotNull();
            verify(knowledgeService, times(1)).createKnowledge(null);
        }

        /**
         * Test updateKnowledge with all VO fields being null.
         *
         * @throws ExecutionException if the computation threw an exception
         * @throws InterruptedException if the current thread was interrupted
         */
        @Test
        @DisplayName("updateKnowledge with all VO fields being null")
        void testUpdateKnowledge_AllFieldsNull() throws ExecutionException, InterruptedException {
            // Given
            KnowledgeVO emptyVO = new KnowledgeVO();
            when(knowledgeService.updateKnowledge(any(KnowledgeVO.class))).thenReturn(mockKnowledge);

            // When
            ApiResult<Knowledge> result = knowledgeController.updateKnowledge(emptyVO);

            // Then
            assertThat(result.code()).isEqualTo(0);
            verify(knowledgeService, times(1)).updateKnowledge(any(KnowledgeVO.class));
        }

        /**
         * Test enableKnowledge with null parameters.
         *
         * @throws ExecutionException if the computation threw an exception
         * @throws InterruptedException if the current thread was interrupted
         */
        @Test
        @DisplayName("enableKnowledge with null parameters")
        void testEnableKnowledge_NullParameters() throws ExecutionException, InterruptedException {
            // Given
            when(knowledgeService.enableKnowledge(nullable(String.class), nullable(Integer.class)))
                    .thenReturn("success");

            // When
            ApiResult<String> result = knowledgeController.enableKnowledge(null, null);

            // Then
            assertThat(result.code()).isEqualTo(0);
            verify(knowledgeService, times(1)).enableKnowledge(isNull(), isNull());
        }
    }
}<|MERGE_RESOLUTION|>--- conflicted
+++ resolved
@@ -486,19 +486,11 @@
          * @throws InterruptedException if the current thread was interrupted
          */
         @Test
-<<<<<<< HEAD
-        @DisplayName("Update knowledge - with valid Chinese tags")
-        void testUpdateKnowledge_ChineseTagsValid_Success() throws ExecutionException, InterruptedException {
-            // Given - 10 Chinese characters (30 bytes, but 10 characters in length)
-            String chineseTag = "CBG"; // 10 characters
-            knowledgeVO.setTags(Collections.singletonList(chineseTag));
-=======
         @DisplayName("Update knowledge - with valid tags")
         void testUpdateKnowledge_ValidTags_Success() throws ExecutionException, InterruptedException {
             // Given - 10 characters
             String validTag = "TestTag123"; // 10 characters
             knowledgeVO.setTags(Collections.singletonList(validTag));
->>>>>>> 94085526
             when(knowledgeService.updateKnowledge(any(KnowledgeVO.class))).thenReturn(mockKnowledge);
 
             // When
@@ -515,21 +507,12 @@
          * Test knowledge update with tags that are too long.
          */
         @Test
-<<<<<<< HEAD
-        @DisplayName("Update knowledge - with Chinese tags that are too long")
-        void testUpdateKnowledge_ChineseTagsTooLong_ThrowsException() {
-            // Given - 31 characters (Chinese + numbers)
-            String chineseTag = "CBG-RagFlow";
-            assertThat(chineseTag.length()).isEqualTo(31); // Verify it's indeed 31 characters
-            knowledgeVO.setTags(Collections.singletonList(chineseTag));
-=======
         @DisplayName("Update knowledge - with tags that are too long")
         void testUpdateKnowledge_TagsTooLong_ThrowsException() {
             // Given - 31 characters
             String longTag = "VeryLongTagForBoundaryTest12345"; // 31 characters
             assertThat(longTag.length()).isEqualTo(31); // Verify it's indeed 31 characters
             knowledgeVO.setTags(Collections.singletonList(longTag));
->>>>>>> 94085526
 
             // When & Then
             assertThatThrownBy(() -> knowledgeController.updateKnowledge(knowledgeVO))
