--- conflicted
+++ resolved
@@ -1,11 +1,7 @@
 <?xml version="1.0" encoding="UTF-8"?>
 <!DOCTYPE mapper PUBLIC "-//mybatis.org//DTD Mapper 3.0//EN" "http://mybatis.org/dtd/mybatis-3-mapper.dtd">
 
-<<<<<<< HEAD
-<mapper namespace="com.iflytek.astra.console.toolkit.mapper.bot.SparkBotMapper">
-=======
 <mapper namespace="com.iflytek.astron.console.toolkit.mapper.bot.SparkBotMapper">
->>>>>>> 07dca841
     <update id="updateBotFloatedStatus">
         update spark_bot
         set floated = 0
@@ -14,29 +10,17 @@
             and id != #{excludeId}
         </if>
     </update>
-<<<<<<< HEAD
-    <select id="listSparkBotByRepoId" resultType="com.iflytek.astra.console.toolkit.entity.dto.SparkBotVO">
-=======
     <select id="listSparkBotByRepoId" resultType="com.iflytek.astron.console.toolkit.entity.dto.SparkBotVO">
->>>>>>> 07dca841
         select sb.* from bot_repo_rel brr
         left join repo r  on r.core_repo_id  = brr.repo_id
         left join spark_bot sb on sb.id = brr.bot_id
         where r.id = #{repoId} and sb.user_id = #{uid}
     </select>
-<<<<<<< HEAD
-    <select id="listSparkBotByToolId" resultType="com.iflytek.astra.console.toolkit.entity.table.bot.SparkBot">
-        select sb.* from bot_tool_rel btr left join spark_bot sb on sb.id = btr.bot_id
-        where btr.tool_id = #{toolId} and sb.user_id = #{uid}
-    </select>
-    <select id="listSparkBotSquareByToolId" resultType="com.iflytek.astra.console.toolkit.entity.vo.bot.SparkBotSquaerVo">
-=======
     <select id="listSparkBotByToolId" resultType="com.iflytek.astron.console.toolkit.entity.table.bot.SparkBot">
         select sb.* from bot_tool_rel btr left join spark_bot sb on sb.id = btr.bot_id
         where btr.tool_id = #{toolId} and sb.user_id = #{uid}
     </select>
     <select id="listSparkBotSquareByToolId" resultType="com.iflytek.astron.console.toolkit.entity.vo.bot.SparkBotSquaerVo">
->>>>>>> 07dca841
         select
         sb.*,
         btr.tool_id
@@ -44,11 +28,7 @@
         bot_tool_rel btr
         left join spark_bot sb on sb.id = btr.bot_id;
     </select>
-<<<<<<< HEAD
-    <select id="listSparkBotByCondition" resultType="com.iflytek.astra.console.toolkit.entity.dto.SparkBotVO">
-=======
     <select id="listSparkBotByCondition" resultType="com.iflytek.astron.console.toolkit.entity.dto.SparkBotVO">
->>>>>>> 07dca841
         select * from spark_bot sb where sb.deleted = 0 and sb.user_id = #{uid}
 <!--        and is_public = 0-->
         <if test="content!=null and content !=''">
@@ -57,11 +37,7 @@
         order by sb.update_time desc
     </select>
 
-<<<<<<< HEAD
-    <select id="botSquareByCondition" resultType="com.iflytek.astra.console.toolkit.entity.dto.SparkBotVO">
-=======
     <select id="botSquareByCondition" resultType="com.iflytek.astron.console.toolkit.entity.dto.SparkBotVO">
->>>>>>> 07dca841
         select * from spark_bot sb
         <where>
             <if test="notContainIds != null and notContainIds.size &gt; 0">
@@ -108,11 +84,7 @@
         <if test="start != null">#{start},</if>#{limit} </if>
     </select>
 
-<<<<<<< HEAD
-    <select id="findById" resultType="com.iflytek.astra.console.toolkit.entity.table.bot.SparkBot">
-=======
     <select id="findById" resultType="com.iflytek.astron.console.toolkit.entity.table.bot.SparkBot">
->>>>>>> 07dca841
         SELECT x.* FROM spark_bot x where x.deleted = 0 and x.id = #{botId}
     </select>
 
@@ -140,11 +112,7 @@
         </where>
 
     </select>
-<<<<<<< HEAD
-    <select id="isPersonal" resultType="com.iflytek.astra.console.toolkit.entity.table.bot.SparkBot">
-=======
     <select id="isPersonal" resultType="com.iflytek.astron.console.toolkit.entity.table.bot.SparkBot">
->>>>>>> 07dca841
         SELECT x.* FROM spark_bot x
         <where>
             x.deleted = 0
@@ -153,11 +121,7 @@
         </where>
     </select>
 
-<<<<<<< HEAD
-    <select id="getBotsContainPubAndPriv" resultType="com.iflytek.astra.console.toolkit.entity.dto.SparkBotVO">
-=======
     <select id="getBotsContainPubAndPriv" resultType="com.iflytek.astron.console.toolkit.entity.dto.SparkBotVO">
->>>>>>> 07dca841
         select * from spark_bot sb
         <where>
             (
