--- conflicted
+++ resolved
@@ -1,11 +1,7 @@
 <?xml version="1.0" encoding="UTF-8"?>
 <!DOCTYPE mapper PUBLIC "-//mybatis.org//DTD Mapper 3.0//EN" "http://mybatis.org/dtd/mybatis-3-mapper.dtd">
 
-<<<<<<< HEAD
-<mapper namespace="com.iflytek.astra.console.toolkit.mapper.relation.FlowDbRelMapper">
-=======
 <mapper namespace="com.iflytek.astron.console.toolkit.mapper.relation.FlowDbRelMapper">
->>>>>>> 07dca841
     <insert id="insertBatch">
         INSERT INTO flow_db_rel (flow_id, db_id,tb_id, create_time,update_time)
         VALUES
@@ -16,11 +12,7 @@
 
 
     <select id="selectCountsByDbIds"
-<<<<<<< HEAD
-            resultType="com.iflytek.astra.console.toolkit.entity.dto.database.DbTableCountDto">
-=======
             resultType="com.iflytek.astron.console.toolkit.entity.dto.database.DbTableCountDto">
->>>>>>> 07dca841
         SELECT db_id as dbId,count(DISTINCT flow_id) as count FROM flow_db_rel
         <where>
             and db_id in
