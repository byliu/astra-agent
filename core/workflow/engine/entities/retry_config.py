from pydantic import BaseModel
<<<<<<< HEAD
=======

>>>>>>> 0a2a4636
from workflow.consts.engine.error_handler import ErrorHandler


class RetryConfig(BaseModel):
    """
    Configuration for node retry mechanism.

    :param timeout: Maximum timeout in seconds for node execution
    :param should_retry: Whether to enable retry mechanism
    :param max_retries: Maximum number of retry attempts
    :param error_strategy: Error handling strategy when retry fails
    :param custom_output: Custom output to return when retry fails
    """

    timeout: float = 60
    should_retry: bool = False
    max_retries: int = 0
    error_strategy: int = ErrorHandler.Interrupted.value
    custom_output: dict = {}<|MERGE_RESOLUTION|>--- conflicted
+++ resolved
@@ -1,8 +1,5 @@
 from pydantic import BaseModel
-<<<<<<< HEAD
-=======
 
->>>>>>> 0a2a4636
 from workflow.consts.engine.error_handler import ErrorHandler
 
 
