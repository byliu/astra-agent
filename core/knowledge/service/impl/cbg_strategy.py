"""
CBG-RAG strategy implementation module
Implements RAG (Retrieval-Augmented Generation) functionality based on Spark LLM
"""
import base64
from typing import Any, Dict, List, Optional, TypedDict, Tuple
from urllib.parse import unquote

from knowledge.domain.entity.rag_do import ChunkInfo, FileInfo
from knowledge.exceptions.exception import ProtocolParamException
from knowledge.infra.xinghuo import xinghuo
from knowledge.service.rag_strategy import RAGStrategy
from knowledge.utils.verification import check_not_empty


class QueryParams(TypedDict):
    """Query parameters type definition"""
    doc_ids: Optional[List[str]]
    repo_ids: Optional[List[str]]
    top_k: Optional[int]
    threshold: Optional[float]
    flow_id: Optional[str]


class SplitParams(TypedDict):
    """Split parameters type definition"""
    length_range: List[int]
    overlap: int
    resource_type: int
    separator: List[str]
    title_split: bool
    cut_off: List[str]


class CBGRAGStrategy(RAGStrategy):
    """CBG-RAG strategy implementation."""

    async def query(
            self,
            query: str,
            doc_ids: Optional[List[str]] = None,
            repo_ids: Optional[List[str]] = None,
            top_k: Optional[int] = None,
            threshold: Optional[float] = 0,
            **kwargs: Any
    ) -> Dict[str, Any]:
        """
        Execute RAG query

        Args:
            query: Query text
            doc_ids: Document ID list
            repo_ids: Knowledge base ID list
            top_k: Number of results to return
            threshold: Similarity threshold
            **kwargs: Other parameters

        Returns:
            Query result dictionary
        """
        if not check_not_empty(doc_ids):
            raise ProtocolParamException("docIds is not empty")

        query_results = await xinghuo.new_topk_search(
            query=query, doc_ids=doc_ids, top_n=top_k, **kwargs
        )

        results = [dict]
        if check_not_empty(query_results):
            for result in query_results:
<<<<<<< HEAD
                processed_result = self._process_query_result(result, threshold)
                if processed_result:
                    results.append(processed_result)

        return {
            "query": query,
            "count": len(results),
            "results": results,
        }

    def _process_query_result(self, result: Dict[str, Any], threshold: float) -> Optional[Dict[str, Any]]:
        """Process individual query result"""
        if not isinstance(result, dict):
            return None

        if result.get("score", 0) < threshold:
            return None

        chunk_info = result.get("chunk")
        if not (check_not_empty(chunk_info) and isinstance(chunk_info, dict)):
            return None

        chunk_context, chunk_img_reference = self._process_chunk_context(chunk_info, result)

        return {
            "score": result.get("score"),
            "docId": chunk_info.get("fileId", ""),
            "chunkId": chunk_info.get("id", ""),
            "fileName": unquote(
                str(result.get("fileName", "")), encoding="utf-8"
            ),
            "content": chunk_info.get("content", ""),
            "context": chunk_context,
            "references": chunk_img_reference,
=======
                if isinstance(result, dict):
                    if result.get("score", 0) < threshold:
                        continue

                    chunk_context = []
                    chunk_img_reference: Dict[str, Any] = {}  # Added type annotation
                    sorted_objects = []
                    chunk_info = result.get("chunk")

                    # Handle chunk_info as dictionary
                    if check_not_empty(chunk_info) and isinstance(chunk_info, dict):
                        chunk_context.append(chunk_info)

                        # Safely handle imgReference
                        img_ref = chunk_info.get("imgReference")
                        if check_not_empty(img_ref) and isinstance(img_ref, dict):
                            chunk_img_reference.update(img_ref)

                        # Handle overlap chunks
                        overlap_chunks = result.get("overlap", [])
                        if check_not_empty(overlap_chunks):
                            chunk_context.extend(overlap_chunks)
                            sorted_objects = sorted(
                                chunk_context, key=lambda x: x.get("dataIndex", 0)
                            )

                        # Build full context text
                        full_context = "".join(
                            obj.get("content", "") for obj in sorted_objects
                        ) if sorted_objects else chunk_info.get("content", "")

                        # Collect references from all chunks
                        for obj in sorted_objects or chunk_context:
                            obj_img_ref = obj.get("imgReference") if isinstance(obj, dict) else None
                            if check_not_empty(obj_img_ref) and isinstance(obj_img_ref, dict):
                                chunk_img_reference.update(obj_img_ref)

                        # Append processed result
                        results.append(
                            {
                                "score": result.get("score"),
                                "docId": chunk_info.get("fileId", ""),
                                "chunkId": chunk_info.get("id", ""),
                                "fileName": unquote(
                                    str(result.get("fileName", "")), encoding="utf-8"
                                ),
                                "content": chunk_info.get("content", ""),
                                "context": full_context,
                                "references": chunk_img_reference,
                            }
                        )

        return {
            "query": query,
            "count": len(results),
            "results": results,
>>>>>>> 96d9c183
        }

    def _process_chunk_context(self, chunk_info: Dict[str, Any], result: Dict[str, Any]) -> Tuple[str, Dict[str, Any]]:
        """Process chunk context and references"""
        chunk_context = [chunk_info]
        chunk_img_reference: Dict[str, Any] = {}

        # Handle imgReference from main chunk
        img_ref = chunk_info.get("imgReference")
        if check_not_empty(img_ref) and isinstance(img_ref, dict):
            chunk_img_reference.update(img_ref)

        # Handle overlap chunks
        overlap_chunks = result.get("overlap", [])
        if check_not_empty(overlap_chunks):
            chunk_context.extend(overlap_chunks)

        # Sort objects by dataIndex
        sorted_objects = sorted(
            chunk_context, key=lambda x: x.get("dataIndex", 0)
        ) if len(chunk_context) > 1 else []

        # Build full context text
        full_context = self._build_full_context(sorted_objects, chunk_info)

        # Collect references from all chunks
        self._collect_references(sorted_objects or chunk_context, chunk_img_reference)

        return full_context, chunk_img_reference

    def _build_full_context(self, sorted_objects: List[Dict[str, Any]], chunk_info: Dict[str, Any]) -> str:
        """Build full context text from sorted objects"""
        if sorted_objects:
            return "".join(obj.get("content", "") for obj in sorted_objects)
        return chunk_info.get("content", "")

    def _collect_references(self, objects: List[Dict[str, Any]], chunk_img_reference: Dict[str, Any]) -> None:
        """Collect image references from all chunk objects"""
        for obj in objects:
            obj_img_ref = obj.get("imgReference") if isinstance(obj, dict) else None
            if check_not_empty(obj_img_ref) and isinstance(obj_img_ref, dict):
                chunk_img_reference.update(obj_img_ref)

    async def split(
        self,
        file: str,
        lengthRange: List[int],
        overlap: int,
        resourceType: int,
        separator: List[str],
        titleSplit: bool,
        cutOff: List[str],
        **kwargs: Any
    ) -> List[Dict[str, Any]]:
        """
        Split file into multiple chunks

        Args:
            file: File content
            lengthRange: Length range
            overlap: Overlap length
            resourceType: Resource type
            separator: Separator list
            **kwargs: Other parameters

        Returns:
            List of split chunks
        """
        data = []
        wiki_split_extends: Dict[str, Any] = {}

        if check_not_empty(separator):
            split_chars = []
            for chars in separator:
                split_chars.append(
                    base64.b64encode(chars.encode("utf-8")).decode(encoding="utf-8")
                )
            wiki_split_extends["chunkSeparators"] = split_chars
        else:
            wiki_split_extends["chunkSeparators"] = ["DQo="]

        if check_not_empty(lengthRange) and len(lengthRange) > 1:
            wiki_split_extends["chunkSize"] = lengthRange[1]
            wiki_split_extends["minChunkSize"] = lengthRange[0]
        else:
            wiki_split_extends["chunkSize"] = 2000
            wiki_split_extends["minChunkSize"] = 256

        doc_upload_response_data = await xinghuo.upload(
            file, wiki_split_extends, resourceType, **kwargs
        )
        fileId = doc_upload_response_data.get("fileId", "")
        doc_chunks_response_data = await xinghuo.get_chunks(file_id=fileId, **kwargs)
        if check_not_empty(doc_chunks_response_data):
            for chunk in doc_chunks_response_data:
                data.append(
                    {
                        "docId": fileId,
                        "dataIndex": str(chunk.get("dataIndex", "")),
                        "title": "",
                        "content": chunk.get("content", ""),
                        "context": chunk.get("content", ""),
                        "references": chunk.get("imgReference", {}),
                    }
                )

        return data

    async def chunks_save(
        self, docId: str, group: str, uid: str, chunks: List[Any], **kwargs: Any
    ) -> Any:
        """
        Save chunks to knowledge base

        Args:
            docId: Document ID
            group: Group name
            uid: User ID
            chunks: Chunk list
            **kwargs: Other parameters

        Returns:
            Save result
        """
        data_chunks = []
        for chunk in chunks:
            data_chunks.append(
                {
                    "fileId": docId,
                    "chunkType": "RAW",
                    "content": chunk.get("content", ""),
                    "dataIndex": chunk.get("dataIndex"),
                    "imgReference": chunk.get("references"),
                }
            )

        return await xinghuo.dataset_addchunk(chunks=data_chunks, **kwargs)

    async def chunks_update(
        self, docId: str, group: str, uid: str, chunks: List[Dict[str, Any]], **kwargs: Any
    ) -> Any:
        """
        Update chunks

        Args:
            docId: Document ID
            group: Group name
            uid: User ID
            chunks: Chunk list
            **kwargs: Other parameters

        Returns:
            Update result
        """
        for chunk in chunks:
            return await xinghuo.dataset_updchunk(chunk, **kwargs)

    async def chunks_delete(self, docId: str, chunkIds: List[str], **kwargs: Any) -> Any:
        """
        Delete chunks

        Args:
            docId: Document ID
            chunkIds: Chunk ID list
            **kwargs: Other parameters

        Returns:
            Delete result

        Raises:
            ProtocolParamException: When chunkIds is empty
        """
        if not check_not_empty(chunkIds):
            raise ProtocolParamException(msg="chunkIds is not empty")

        return await xinghuo.dataset_delchunk(chunk_ids=chunkIds, **kwargs)

    async def query_doc(self, docId: str, **kwargs: Any) -> List[dict]:
        """
        Query all chunks of a document

        Args:
            docId: Document ID
            **kwargs: Other parameters

        Returns:
            List of chunk information
        """
        result: List[dict] = []
        datas = await xinghuo.get_chunks(file_id=docId, **kwargs)

        for data in datas:
            references = data.get("imgReference", {})
            content_text = data.get("content", "")

            if isinstance(references, dict):
                for key, value in references.items():
                    content_text = content_text.replace(
                        "{" + key + "}", ""
                    )

            result.append(
                ChunkInfo(
                    docId=docId,
                    chunkId=data.get("dataIndex", ""),
                    content=content_text
                ).__dict__
            )
        sorted_by_age = sorted(result, key=lambda x: x["chunkId"])
        return sorted_by_age

    async def query_doc_name(self, docId: str, **kwargs: Any) -> Optional[dict]:
        """
        Query document name information

        Args:
            docId: Document ID
            **kwargs: Other parameters

        Returns:
            File information object
        """
        datas = await xinghuo.get_file_info(file_id=docId, **kwargs)
        file_name = unquote(datas.get("fileName", ""), encoding="utf-8")
        file_name_split = file_name.split("_")[2:]

        if file_name_split:
            file_name = "_".join(file_name_split)

        return FileInfo(
            docId=datas.get("fileId", ""),
            fileName=file_name,
            fileStatus=datas.get("fileStatus", ""),
            fileQuantity=datas.get("quantity", 0),
<<<<<<< HEAD
        ).__dict__
=======
        ).__dict__
>>>>>>> 96d9c183
<|MERGE_RESOLUTION|>--- conflicted
+++ resolved
@@ -68,7 +68,6 @@
         results = [dict]
         if check_not_empty(query_results):
             for result in query_results:
-<<<<<<< HEAD
                 processed_result = self._process_query_result(result, threshold)
                 if processed_result:
                     results.append(processed_result)
@@ -103,64 +102,6 @@
             "content": chunk_info.get("content", ""),
             "context": chunk_context,
             "references": chunk_img_reference,
-=======
-                if isinstance(result, dict):
-                    if result.get("score", 0) < threshold:
-                        continue
-
-                    chunk_context = []
-                    chunk_img_reference: Dict[str, Any] = {}  # Added type annotation
-                    sorted_objects = []
-                    chunk_info = result.get("chunk")
-
-                    # Handle chunk_info as dictionary
-                    if check_not_empty(chunk_info) and isinstance(chunk_info, dict):
-                        chunk_context.append(chunk_info)
-
-                        # Safely handle imgReference
-                        img_ref = chunk_info.get("imgReference")
-                        if check_not_empty(img_ref) and isinstance(img_ref, dict):
-                            chunk_img_reference.update(img_ref)
-
-                        # Handle overlap chunks
-                        overlap_chunks = result.get("overlap", [])
-                        if check_not_empty(overlap_chunks):
-                            chunk_context.extend(overlap_chunks)
-                            sorted_objects = sorted(
-                                chunk_context, key=lambda x: x.get("dataIndex", 0)
-                            )
-
-                        # Build full context text
-                        full_context = "".join(
-                            obj.get("content", "") for obj in sorted_objects
-                        ) if sorted_objects else chunk_info.get("content", "")
-
-                        # Collect references from all chunks
-                        for obj in sorted_objects or chunk_context:
-                            obj_img_ref = obj.get("imgReference") if isinstance(obj, dict) else None
-                            if check_not_empty(obj_img_ref) and isinstance(obj_img_ref, dict):
-                                chunk_img_reference.update(obj_img_ref)
-
-                        # Append processed result
-                        results.append(
-                            {
-                                "score": result.get("score"),
-                                "docId": chunk_info.get("fileId", ""),
-                                "chunkId": chunk_info.get("id", ""),
-                                "fileName": unquote(
-                                    str(result.get("fileName", "")), encoding="utf-8"
-                                ),
-                                "content": chunk_info.get("content", ""),
-                                "context": full_context,
-                                "references": chunk_img_reference,
-                            }
-                        )
-
-        return {
-            "query": query,
-            "count": len(results),
-            "results": results,
->>>>>>> 96d9c183
         }
 
     def _process_chunk_context(self, chunk_info: Dict[str, Any], result: Dict[str, Any]) -> Tuple[str, Dict[str, Any]]:
@@ -395,8 +336,4 @@
             fileName=file_name,
             fileStatus=datas.get("fileStatus", ""),
             fileQuantity=datas.get("quantity", 0),
-<<<<<<< HEAD
-        ).__dict__
-=======
-        ).__dict__
->>>>>>> 96d9c183
+        ).__dict__